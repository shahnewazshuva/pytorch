--- conflicted
+++ resolved
@@ -18,11 +18,7 @@
      all_types_and_complex_and, all_types_and, all_types_and_complex,
      integral_types_and)
 from torch.testing._internal.common_device_type import \
-<<<<<<< HEAD
-    (skipCUDAIfNoMagmaAndNoCusolver, skipIf, skipCUDAIfNoMagma, skipCPUIfNoLapack, skipCPUIfNoMkl,
-=======
     (skipIf, skipMeta, skipCUDAIfNoMagma, skipCUDAIfNoMagmaAndNoCusolver, skipCPUIfNoLapack, skipCPUIfNoMkl,
->>>>>>> e9cc6087
      skipCUDAIfRocm, expectedAlertNondeterministic, precisionOverride,)
 from torch.testing._internal.common_cuda import CUDA11OrLater
 from torch.testing._internal.common_utils import \
@@ -367,7 +363,6 @@
     # (<matrix_size>, (<batch_sizes, ...>))
     test_sizes = [
         (1, ()),
-        (2, ()),
         (2, (0,)),
         (2, (2,)),
     ]
@@ -375,7 +370,7 @@
     inputs = []
     for matrix_size, batch_sizes in test_sizes:
         size = batch_sizes + (matrix_size, matrix_size)
-        for n in (0, 1, 3, 5):
+        for n in (0, 3, 5):
             t = make_tensor(size, device, dtype, requires_grad=requires_grad)
             inputs.append(SampleInput(t, args=(n,)))
         for n in [-4, -2, -1]:
@@ -2088,15 +2083,6 @@
                SkipInfo('TestOpInfo', 'test_duplicate_method_tests'),),
            supports_autograd=False,
            ),
-<<<<<<< HEAD
-    OpInfo('linalg.matrix_power',
-           aten_name='linalg_matrix_power',
-           dtypes=floating_and_complex_types(),
-           test_inplace_grad=False,
-           decorators=[skipCUDAIfNoMagmaAndNoCusolver, skipCPUIfNoLapack, skipCUDAIfRocm],
-           sample_inputs_func=sample_inputs_linalg_matrix_power,
-           ),
-=======
     UnaryUfuncInfo('frexp',
                    op=torch.frexp,
                    ref=np.frexp,
@@ -2181,7 +2167,13 @@
                SkipInfo('TestGradients', 'test_fn_grad'),
                SkipInfo('TestCommon', 'test_variant_consistency_jit'),
            )),
->>>>>>> e9cc6087
+    OpInfo('linalg.matrix_power',
+           aten_name='linalg_matrix_power',
+           dtypes=floating_and_complex_types(),
+           test_inplace_grad=False,
+           decorators=[skipCUDAIfNoMagmaAndNoCusolver, skipCPUIfNoLapack, skipCUDAIfRocm],
+           sample_inputs_func=sample_inputs_linalg_matrix_power,
+           ),
     OpInfo('linalg.norm',
            op=torch.linalg.norm,
            dtypes=floating_and_complex_types_and(torch.float16, torch.bfloat16),
