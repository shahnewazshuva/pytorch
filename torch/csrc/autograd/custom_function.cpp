#include <torch/csrc/autograd/custom_function.h>
#include <torch/csrc/autograd/functions/accumulate_grad.h>
#include <torch/csrc/autograd/autograd.h>

namespace torch { namespace autograd {

VariableInfo::VariableInfo(const Variable& var)
  : layout(var.layout())
  , device(var.device())
  , scalar_type(var.scalar_type())
  , size(var.sizes().vec())
  , requires_grad(var.requires_grad())
  , is_empty(false) {
}

VariableInfo::VariableInfo() : requires_grad(false), is_empty(true) {}

Variable VariableInfo::zeros(at::OptionalDeviceGuard& device_guard) const {
  if (is_empty) {
    // Return undefined tensor.
    return at::Tensor();
  } else {
    return at::zeros(
        size, at::TensorOptions(scalar_type).device(device).layout(layout));
  }
}

std::vector<c10::optional<Variable>> _wrap_outputs(const variable_list &input_vars,
  const std::unordered_set<at::TensorImpl*> &non_differentiable,
  const std::unordered_set<at::TensorImpl*> &dirty_inputs,
  const at::ArrayRef<c10::optional<Variable>> raw_outputs,
  const std::shared_ptr<Node> &cdata) {

  std::unordered_set<at::TensorImpl*> inputs;
  inputs.reserve(input_vars.size());
  for (auto& var : input_vars) {
    inputs.emplace(var.unsafeGetTensorImpl());
  }

  int num_outputs = raw_outputs.size();

  // Sets the grad_fn and output_nr of an output Variable.
  auto set_history = [&](Variable& var, uint32_t output_nr, bool is_input, bool is_modified,
                         bool is_differentiable) {
    if (!is_differentiable) {
      if (!var.requires_grad()) {
        return;
      }
      // Return detached aliases of inputs, instead of changing their requires_grad
      // property.
      if (is_input) {
        var = var.detach();
      } else if (!var.is_view()) {
        var.detach_();
      }
      // If var is a view of one of the inputs of the custom autograd Function,
      // we don't detach it in a no_grad block. This is so that we can mimic the
      // behavior of returning a view from a no_grad block:
      //   x = torch.randn(3, requires_grad=True)
      //   with torch.no_grad():
      //       y = x.view(-1)
      // Here, `y` requires_grad (!).
    } else if (is_modified) {
      if (var.is_leaf() && var.requires_grad()) {
        throw std::runtime_error("a leaf Variable that requires grad has been used in an in-place operation.");
      }
      // No need to mark as modified Tensors that are not inputs.
      if (!is_input) {
        TORCH_WARN("Only input Tensors should be given to ctx.mark_dirty(). If a Tensor is not an input, there"
                   " is no need to pass it to mark_dirty().");
      }
      // If the input is a view, the rebase will need to rewrite the graph and this only works if we have a single
      // output to this Function.
      TORCH_CHECK(!(var.is_view() && num_outputs > 1), "If your Function modifies inplace an input that is a view"
                  " of another Tensor, your Function cannot return more than one Tensor. This is not supported"
                  " by the current autograd engine. You should either make sure the input is not a view (using"
                  " .clone() for example) or make your Function only return one Tensor (potentially splitting"
                  " it into two Functions: one doing the inplace that returns a single Tensor and a second one"
                  " that does the other operations). You can ask on the forum https://discuss.pytorch.org/ if"
                  " you need help to do this change.");

      // If the input was modified, transplant the grad_fn in the graph:
      // grad_fn <- variable <- self  ==>  grad_fn <- self <- variable
      var.mutable_grad().reset();
      impl::clear_hooks(var);
      if (auto grad_acc_fn = impl::try_get_grad_accumulator(var)) {
        auto grad_acc = dynamic_cast<AccumulateGrad*>(grad_acc_fn.get());
        grad_acc->variable.reset();
      }
      if (cdata) {
        impl::rebase_history(var, {cdata, output_nr});
      }
    } else if (is_input) {
      // An input has been returned, but it wasn't modified. Return it as a view
      // so that we can attach a new grad_fn to the Variable.
      // Run in no_grad mode to mimic the behavior of the forward.
      {
        AutoGradMode grad_mode(false);
        var = var.view_as(var);
      }
      impl::set_gradient_edge(var, {cdata, output_nr});
    } else if (cdata) {
      impl::set_gradient_edge(var, {cdata, output_nr});
    }
  };

  std::vector<c10::optional<Variable>> outputs;
  std::unordered_set<at::TensorImpl*> outputs_impl; // For dirty_inputs check
  outputs.reserve(num_outputs);
  int num_diff_outputs = 0;


  for (auto i = 0; i < num_outputs; ++i) {
    // For outputs that are not tensors, put a placeholder undefined input.
    if (!raw_outputs[i].has_value()) {
      if (cdata) {
        auto output_nr = cdata->add_input_metadata(Node::undefined_input());
        AT_ASSERT(i == (int)output_nr);
      }
      outputs.emplace_back();
      continue;
    }

    Variable var = raw_outputs[i].value();

    auto out_tensor_impl = var.unsafeGetTensorImpl();
    bool is_input = inputs.count(out_tensor_impl) > 0;
    bool is_modified = dirty_inputs.count(out_tensor_impl) > 0;
    bool is_differentiable = cdata && non_differentiable.count(out_tensor_impl) == 0
                              && isDifferentiableType(var.scalar_type());

    if (cdata) {
      auto output_nr = cdata->add_input_metadata(var);
      AT_ASSERT(i == (int)output_nr);
    }
    set_history(var, i, is_input, is_modified, is_differentiable);

    // For deprecation cycle. Can be removed after 1.6. In the case where we detected a view
    // in no grad mode during the forward, only warn the user (do not change the flag if we
    // return and input that is a view as is).
    // See NOTE [ View + Inplace detection ] for why we replace everything by a warning.
    if (!(is_input && is_modified) && var.is_view()) {
      // is_view() => diff_view_meta
      auto diff_view_meta = impl::get_view_autograd_meta(var);
      diff_view_meta->set_creation_meta(CreationMeta::IN_CUSTOM_FUNCTION);
    }

    if (is_differentiable) {
      ++num_diff_outputs;
    }

    outputs_impl.insert(out_tensor_impl);
    outputs.emplace_back(var);
  }

  // If multiple differentiable outputs are returned, we do not allow views to be modified inplace
  // See NOTE [ View + Inplace detection ] for more details
  if (num_diff_outputs > 1) {
    for (auto& var: outputs) {
<<<<<<< HEAD
      if (var.has_value() && var->is_view()) {
        // NB: is_view() ==> get_autograd_meta()
        auto diff_view_meta = static_cast<DifferentiableViewMeta*>(impl::get_autograd_meta(*var));
=======
      auto diff_view_meta = impl::get_view_autograd_meta(var);
      if (diff_view_meta) {
>>>>>>> 291745af
        diff_view_meta->set_creation_meta(CreationMeta::MULTI_OUTPUT_NODE);
      }
    }
  }

  // All the modified Tensors must be returned as is for the rewrite to be valid.
  for (auto& dirty_input : dirty_inputs) {
    TORCH_CHECK(outputs_impl.count(dirty_input) > 0,
                "Some elements marked as dirty during the forward method were not returned as output. The"
                " inputs that are modified inplace must all be outputs of the Function.");
  }

  return outputs;
}

void check_variable_result(const Variable& original, const Variable& result, std::string hook_name) {
  if (!original.options().type_equal(result.options())) {
    std::stringstream ss;
    ss << "hook '" << hook_name << "' has changed the type of value (";
    ss << "was " << original.toString() << " got ";
    ss << result.toString() << ")";
    throw std::runtime_error(ss.str());
  }

  if (original.is_cuda() != result.is_cuda()) {
    std::stringstream ss;
    ss << "hook '" << hook_name << "' has changed the type of value";
    if (original.is_cuda()) {
      ss << " (was CUDA tensor got CPU tensor)";
    } else {
      ss << " (was CPU tensor got CUDA tensor)";
    }
    throw std::runtime_error(ss.str());
  }

  if (original.sizes().vec() != result.sizes().vec()) {
    std::stringstream ss;
    ss << "hook '" << hook_name << "' has changed the size of value";
    throw std::runtime_error(ss.str());
  }
}

void AutogradContext::save_for_backward(variable_list to_save) {
  to_save_ = std::move(to_save);
}

// The logic for handling saved variables here is the same as python_function.cpp
// See _save_variables() and unpack_saved_variables()
void AutogradContext::save_variables() {
  saved_variables_.clear();
  auto ptr = grad_fn_.lock();

  for (const auto& var : to_save_) {
    // Allow empty variables to be saved
    if (var.defined()) {
      bool is_output = var.grad_fn().get() == ptr.get();
      saved_variables_.emplace_back(var, is_output);
    } else {
      saved_variables_.emplace_back();
    }
  }
  to_save_.clear();
}

variable_list AutogradContext::get_saved_variables() const {
  TORCH_CHECK(!has_freed_buffers_, ERR_BACKWARD_TWICE);
  variable_list saved;
  saved.reserve(saved_variables_.size());
  auto ptr = grad_fn_.lock();
  TORCH_INTERNAL_ASSERT(ptr);
  for (auto& var : saved_variables_) {
    saved.push_back(var.unpack(ptr));
  }
  return saved;
}

void AutogradContext::mark_dirty(const variable_list &inputs) {
  dirty_inputs_.clear();
  dirty_inputs_.reserve(inputs.size());
  for(auto& var : inputs) {
    dirty_inputs_.insert(var.unsafeGetTensorImpl());
  }
}

void AutogradContext::mark_non_differentiable(const variable_list &outputs) {
  non_differentiable_.clear();
  non_differentiable_.reserve(outputs.size());
  for(auto& var : outputs) {
    non_differentiable_.insert(var.unsafeGetTensorImpl());
  }
}

void AutogradContext::set_materialize_grads(bool value) {
  materialize_grads_ = value;
}

const std::unordered_set<at::TensorImpl*>& AutogradContext::get_and_bump_dirty() const {
  for (auto& var : dirty_inputs_) {
    var->bump_version();
  }
  return dirty_inputs_;
}

const std::unordered_set<at::TensorImpl*>& AutogradContext::get_non_differentiable() const {
  return non_differentiable_;
}
}} // namespace torch::autograd<|MERGE_RESOLUTION|>--- conflicted
+++ resolved
@@ -157,15 +157,11 @@
   // See NOTE [ View + Inplace detection ] for more details
   if (num_diff_outputs > 1) {
     for (auto& var: outputs) {
-<<<<<<< HEAD
-      if (var.has_value() && var->is_view()) {
-        // NB: is_view() ==> get_autograd_meta()
-        auto diff_view_meta = static_cast<DifferentiableViewMeta*>(impl::get_autograd_meta(*var));
-=======
-      auto diff_view_meta = impl::get_view_autograd_meta(var);
-      if (diff_view_meta) {
->>>>>>> 291745af
-        diff_view_meta->set_creation_meta(CreationMeta::MULTI_OUTPUT_NODE);
+      if (var.has_value()) {
+        auto diff_view_meta = impl::get_view_autograd_meta(var.value());
+        if (diff_view_meta) {
+          diff_view_meta->set_creation_meta(CreationMeta::MULTI_OUTPUT_NODE);
+        }
       }
     }
   }
