#include <torch/csrc/jit/script/compiler.h>
#include <c10/util/Exception.h>
#include <c10/util/StringUtil.h>
#include <torch/csrc/jit/hooks_for_testing.h>
#include <torch/csrc/jit/interpreter.h>
#include <torch/csrc/jit/ir.h>
#include <torch/csrc/jit/operator.h>
#include <torch/csrc/jit/passes/canonicalize.h>
#include <torch/csrc/jit/passes/constant_pooling.h>
#include <torch/csrc/jit/passes/dead_code_elimination.h>
#include <torch/csrc/jit/passes/inline_forked_closures.h>
#include <torch/csrc/jit/passes/inliner.h>
#include <torch/csrc/jit/passes/lift_closures.h>
#include <torch/csrc/jit/passes/lower_tuples.h>
#include <torch/csrc/jit/script/canonicalize_modified_loop.h>
#include <torch/csrc/jit/script/convert_to_ssa.h>
#include <torch/csrc/jit/script/parser.h>
#include <torch/csrc/jit/script/schema_matching.h>
#include <torch/csrc/jit/script/script_type_parser.h>

#include <torch/csrc/jit/constants.h>

#include <c10/util/Optional.h>

#include <atomic>
#include <climits>
#include <set>

namespace torch {
namespace jit {
namespace script {

using FunctionTable = std::unordered_map<std::string, Function&>;
using ValueTable = std::unordered_map<std::string, SugaredValuePtr>;
using TypeTable = std::unordered_map<std::string, TypePtr>;
using AttributeMap = std::unordered_map<std::string, Const>;
using ListAttributeMap = std::unordered_map<std::string, std::vector<Const>>;

struct Refinement {
  Refinement(std::string identifier, TypePtr type)
      : identifier_(std::move(identifier)), type_(type) {}
  const std::string& identifier() const {
    return identifier_;
  }
  TypePtr type() const {
    return type_;
  }
  TypePtr typeArg() const {
    TORCH_INTERNAL_ASSERT(kind() == RefinementKind::IS_INSTANCE);
    return type_arg_;
  }

 private:
  std::string identifier_;
  TypePtr type_;
};

struct RefinementSet {
  // When a comparison like x is None is made, we associate type refinements
  // with its true value and its false value. If a boolean that has refinements
  // associated with it is used in a conditional of an if statememt, the true
  // and false refinements are inserted into the corresponding blocks
  using Refinements = std::vector<Refinement>;

  RefinementSet(Refinements true_refinements, Refinements false_refinements)
      : true_refinements_(std::move(true_refinements)),
        false_refinements_(std::move(false_refinements)) {}
  RefinementSet(Refinement single) : RefinementSet({std::move(single)}, {}) {}
  RefinementSet(Refinement single_true, Refinement single_false)
      : RefinementSet(
            Refinements({std::move(single_true)}),
            Refinements({std::move(single_false)})) {}
  RefinementSet() {} // empty
  RefinementSet And(const RefinementSet& rhs) const {
    // if the result of an AND is true, both a & b had to be true,
    // so we take the union of a.true_refinements and b.true_refinements.
    // if the result is false, either a or b could have been false,
    // so we take their intersection.
    return RefinementSet(
        unionList(true_refinements_, rhs.true_refinements_),
        intersectList(false_refinements_, rhs.false_refinements_));
  }
  RefinementSet Or(const RefinementSet& rhs) const {
    // if the result of an OR is true, either a & b could have been true,
    // so we take the intersection of a.true_refinements & b.true_refinements.
    // if the result is false, both a and b had to be false,
    // so we take their union.
    return RefinementSet(
        intersectList(true_refinements_, rhs.true_refinements_),
        unionList(false_refinements_, rhs.false_refinements_));
  }

  RefinementSet Not() const {
    return RefinementSet(false_refinements_, true_refinements_);
  }
  const std::vector<Refinement> activeRefinements() const {
    return true_refinements_;
  }

 private:
  static bool sameVar(const Refinement& a, const Refinement& b) {
    return a.identifier() == b.identifier();
  }
  static Refinements unionList(const Refinements& a, const Refinements& b) {
    Refinements result = a;
    for (const Refinement& r : b) {
      auto it =
          std::find_if(result.begin(), result.end(), [&](const Refinement& e) {
            return e.identifier() == r.identifier();
          });
      if (it == result.end()) {
        result.push_back(r);
      } else if (*it->type() != *r.type()) {
        // we only keep refinements when they exactly match one
        // refinement type, for instance, we do not attempt to refine:
        // isinstance(x, float) and isinstance(x, int)
        result.erase(it);
      }
    }
    return result;
  }
  static Refinements intersectList(const Refinements& a, const Refinements& b) {
    Refinements result;
    for (const Refinement& r : a) {
      auto it = std::find_if(b.begin(), b.end(), [&](const Refinement& e) {
        return e.identifier() == r.identifier();
      });
      if (it != b.end() && r.type() == it->type()) {
        result.push_back(r);
      }
    }
    return result;
  }

  Refinements true_refinements_;
  Refinements false_refinements_;
};

struct CondValue {
  CondValue(
      Value* value,
      RefinementSet refinements,
      c10::optional<bool> static_if)
      : value_(value),
        refinements_(std::move(refinements)),
        static_if_(static_if) {}
  CondValue(
      Graph& g,
      const SourceRange& loc,
      bool static_value,
      RefinementSet refinements)
      : value_(g.insertConstant(static_value, loc)),
        refinements_(std::move(refinements)),
        static_if_(static_value) {}
  Value* value() const {
    return value_;
  }
  const RefinementSet& refinements() const {
    return refinements_;
  }
  c10::optional<bool> staticIf() const {
    return static_if_;
  }

 private:
  Value* value_;
  RefinementSet refinements_;
  c10::optional<bool>
      static_if_; // certain expression cause us to emit a static if statement
                  // this value is present if this is the case.
                  // this is not equivalent to value_ being a constant
                  // it is possible for value_ to be constant but for
                  // the expression that produced it to not trigger the
                  // static if behavior. e.g. use of a variable assigned
                  // to a constant
};

enum NoneStatus { ALWAYS, MAYBE, NEVER };
NoneStatus canBeNone(Value* v) {
  if (v->node()->mustBeNone()) {
    return ALWAYS;
  }
  if (v->type()->kind() == OptionalType::Kind) {
    return MAYBE;
  }
  return NEVER;
}

static Value* asSimple(const SugaredValuePtr& value) {
  if (SimpleValue* sv = dynamic_cast<SimpleValue*>(value.get())) {
    return sv->getValue();
  }
  return nullptr;
}

static std::shared_ptr<MagicMethod> makeMagic(
    const std::string& name,
    SugaredValuePtr base) {
  return std::make_shared<MagicMethod>(name, base);
}

// Auxiliary data structure for desugaring variable binding into our always
// explicitly scoped language as we descend down nested control structures in
// the frontend (which themselves don't introduce scopes)
//
// The Environment keeps track of two tables, one for values which are not first
// class and a type table for values which are. When a first class value
// is set in the environment, we emit a prim::Store which sets the
// name of the variable to approriate type, and when a first-class value is
// referenced we emit a prim::Load that generates a value of the appropriate
// type.
//
// a = 1
// print(a)
// becomes:
// = prim::Store[name="a"](%a.1)
// %a : int = prim::Load[name="a"]()
// prim::Print(%a)

struct Environment {
  Environment(
      Function& method,
      ResolverPtr resolver,
      Block* b,
      std::shared_ptr<Environment> next = nullptr)
      : method(method),
        resolver(std::move(resolver)),
        b(b),
        next(std::move(next)) {}

  Function& method;
  ResolverPtr resolver;
  std::unordered_map<std::string, std::function<std::string()>> error_messages;
  Block* b;

  std::shared_ptr<Environment> next;

  // set type error in the lowest environment. if the variable is used after an
  // error has been set, then we will use the more informative error message
  void setVariableTypeError(
      const std::string& name,
      std::function<std::string()> msg) {
    auto runner = this;
    while (runner->next) {
      runner = runner->next.get();
    }
    runner->error_messages[name] = msg;
  }

  // see if type error has been set for a variable
  c10::optional<std::string> findVariableTypeError(const std::string& name) {
    auto runner = this;
    while (runner->next) {
      runner = runner->next.get();
    }
    auto msg = runner->error_messages.find(name);
    if (msg != runner->error_messages.end()) {
      return msg->second();
    } else {
      return c10::nullopt;
    }
  }

  SugaredValuePtr insertLoad(const std::string& name, const TypePtr& type) {
    auto g = b->owningGraph();
    auto load = g->insertNode(g->createLoad(name, type));
    if (meaningfulName(name)) {
      load->output()->setDebugName(name);
    }
    return std::make_shared<SimpleValue>(load->output());
  }

  // note: type is not always the same as v->type(), e.g.
  // type: Optional[Tensor]
  // v->type(): Tensor
  void insertStore(
      const std::string& name,
      const SourceRange& loc,
      Value* v,
      TypePtr type) {
    auto g = b->owningGraph();
    g->insertNode(g->createStore(name, v))->setSourceRange(loc);
    type_table[name] = type;
  }

  SugaredValuePtr findInThisFrame(const std::string& name) {
    auto it = value_table.find(name);
    if (it != value_table.end()) {
      return it->second;
    }
    auto it2 = type_table.find(name);
    if (it2 != type_table.end()) {
      return insertLoad(name, it2->second);
    }
    return nullptr;
  }

  SugaredValuePtr findInParentFrame(const std::string& name) {
    return next ? next->findInAnyFrame(name) : nullptr;
  }

  void setType(const std::string& name, TypePtr type) {
    type_table[name] = std::move(type);
  }

  SugaredValuePtr findInAnyFrame(const std::string& name) {
    for (auto runner = this; runner; runner = runner->next.get()) {
      if (auto r = runner->findInThisFrame(name)) {
        return r;
      }
    }
    return nullptr;
  }

  Block* block() {
    return b;
  }

  void setVar(const SourceRange& loc, const std::string& name, Value* value) {
    setSugaredVar(
        loc,
        name,
        std::make_shared<SimpleValue>(value),
        /*annotated_type=*/nullptr);
  }

  void setSugaredVar(
      const SourceRange& loc,
      const std::string& name,
      SugaredValuePtr value,
      TypePtr annotated_type) {
    Value* as_simple_value = asSimple(value);
    if (as_simple_value && !as_simple_value->hasDebugName() &&
        meaningfulName(name) &&
        // note: if the value wasn't defined in this block, we might be giving a
        // name only used inside this block to a value outside of this. this is
        // not normally helpful for debugging and causes import/export jitter.
        as_simple_value->node()->owningBlock() == block()) {
      as_simple_value->setDebugName(name);
    }
    // prevent re-assignment involving any sugared values
    // any reassignment like:
    // a = ...
    // while ...
    //   a = ..
    // requires 'a' to be first-class in the graph since its value depends on
    // control flow
    if (auto parent = findInParentFrame(name)) {
      if (annotated_type) {
        throw ErrorReport(loc)
            << "Attempting to declare and annotate the type of variable '"
            << name << "' but it is already defined in an outer block";
      }
      if (!as_simple_value) {
        throw ErrorReport(loc)
            << "Cannot re-assign '" << name << "' to a value of type "
            << value->kind() << " because " << name
            << " is not a first-class value.  Only reassignments to first-class values are allowed";
      }
      Value* simple_parent = asSimple(parent);
      if (!simple_parent) {
        throw ErrorReport(loc)
            << "Cannot re-assign '" << name << "' because it has type "
            << value->kind() << " and " << name
            << " is not a first-class value.  Only reassignments to first-class values are allowed";
      }

      auto parent_type = unshapedType(simple_parent->type());
      as_simple_value = tryConvertToType(
          loc,
          *b->owningGraph(),
          parent_type,
          as_simple_value,
          /*allow_conversions=*/true);
      std::stringstream why_not;
      if (!as_simple_value->type()->isSubtypeOfExt(parent_type, &why_not)) {
        auto error = ErrorReport(loc);
        error << "Variable '" << name << "' previously has type "
              << simple_parent->type()->python_str()
              << " but is now being assigned to a value of type "
              << as_simple_value->type()->python_str();

        // Special-cased error msg if we're trying to assign to a tensor list.
        if (simple_parent->type()->kind() == TypeKind::ListType &&
            as_simple_value->type()->kind() == TypeKind::ListType) {
          error << "\nEmpty lists default to List[Tensor]. Add a variable "
                   "annotation to the assignment to create an empty list "
                   "of another type (torch.jit.annotate(List[T, []]) where T "
                   "is the type of elements in the list for Python 2)";
        }
        error << "\n" << why_not.str();
        throw error;
      }
    }
    if (as_simple_value) {
      if (!annotated_type) {
        annotated_type = as_simple_value->type();
      }
      if (!as_simple_value->type()->isSubtypeOf(annotated_type)) {
        throw ErrorReport(loc)
            << "Variable '" << name << "' is annotated with type "
            << annotated_type->python_str()
            << " but is being assigned to a value of type "
            << as_simple_value->type()->python_str();
      }
      insertStore(name, loc, std::move(as_simple_value), annotated_type);
    } else {
      value_table[name] = std::move(value);
    }
  }

  SugaredValuePtr getSugaredVar(const Ident& ident, bool required = true) {
    return getSugaredVar(ident.name(), ident.range());
  }
  Value* getVar(const Ident& ident) {
    return getSugaredVar(ident)->asValue(ident.range(), method);
  }

  SugaredValuePtr getSugaredVar(
      const std::string& ident,
      const SourceRange& range,
      bool required = true) {
    auto retval = findInAnyFrame(ident);

    if (!retval) {
      static std::unordered_map<std::string, SugaredValuePtr> globals = {
          {"print", std::make_shared<PrintValue>()},
          {"tuple", SpecialFormValue::create(prim::TupleConstruct)},
          {"float",
           makeMagic(
               "__float__",
               std::make_shared<CastValue>(FloatType::get(), aten::Float))},
          {"int",
           makeMagic(
               "__int__",
               std::make_shared<CastValue>(IntType::get(), aten::Int))},
          {"bool",
           makeMagic(
               "__bool__",
               std::make_shared<CastValue>(BoolType::get(), aten::Bool))},
          {"str",
           makeMagic(
               "__str__",
               std::make_shared<CastValue>(StringType::get(), aten::str))},
          {"getattr", SpecialFormValue::create(prim::GetAttr)},
          {"isinstance", SpecialFormValue::create(prim::isinstance)},
          // todo(zach): remove when we can correctly export torch.full via ONNX
          // or we have implicit conversion that can convert numbers to tensors
          {"_to_tensor",
           std::make_shared<CastValue>(TensorType::get(), prim::NumToTensor)},
          {"len",
           makeMagic(
               "__len__",
               std::make_shared<BuiltinFunction>(aten::len, at::nullopt))},
          {"hex",
           makeMagic(
               "__hex__",
               std::make_shared<BuiltinFunction>(aten::hex, at::nullopt))},
          {"oct",
           makeMagic(
               "__oct__",
               std::make_shared<BuiltinFunction>(aten::oct, at::nullopt))},
          {"round",
           makeMagic(
               "__round__",
               std::make_shared<BuiltinFunction>(aten::round, at::nullopt))},
          {"hash", std::make_shared<BuiltinFunction>(aten::hash, at::nullopt)},
          {"min", std::make_shared<BuiltinFunction>(prim::min, at::nullopt)},
          {"max", std::make_shared<BuiltinFunction>(prim::max, at::nullopt)},
          {"abs", std::make_shared<BuiltinFunction>(prim::abs, at::nullopt)},
          {"all", std::make_shared<BuiltinFunction>(aten::all, at::nullopt)},
          {"divmod",
           std::make_shared<BuiltinFunction>(aten::divmod, at::nullopt)},
          {"list", std::make_shared<BuiltinFunction>(aten::list, at::nullopt)},
          {"ord", std::make_shared<BuiltinFunction>(aten::ord, at::nullopt)},
          {"chr", std::make_shared<BuiltinFunction>(aten::chr, at::nullopt)},
          {"bin", std::make_shared<BuiltinFunction>(aten::bin, at::nullopt)},
          {"range", SpecialFormValue::create(prim::range)},
          {"zip", SpecialFormValue::create(prim::zip)},
          {"enumerate", SpecialFormValue::create(prim::enumerate)},
          {"rangelist",
           std::make_shared<BuiltinFunction>(prim::rangelist, at::nullopt)},
          {"sorted",
           std::make_shared<BuiltinFunction>(aten::sorted, at::nullopt)},
      };
      auto it = globals.find(ident);
      if (it != globals.end()) {
        retval = it->second;
      }
    }

    if (!retval) {
      if (auto type = resolver->resolveType(ident, range)) {
        if (auto class_type = type->cast<ClassType>()) {
          retval = std::make_shared<script::ClassValue>(class_type);
        } else if (auto tuple_type = type->cast<TupleType>()) {
          retval = std::make_shared<script::NamedTupleConstructor>(tuple_type);
        }
      }
    }

    if (!retval) {
      retval = resolver->resolveValue(ident, method, range);
    }

    if (!retval && required) {
      // check if this value was not emitted in an if statement because of a
      // type mismatch. if it was, then we print a more informative error msg
      if (auto msg = findVariableTypeError(ident)) {
        throw ErrorReport(range) << *msg << "and was used here";
      }
      throw ErrorReport(range) << "undefined value " << ident;
    }
    return retval;
  }

  Value* getVar(const std::string& ident, const SourceRange& range) {
    return getSugaredVar(ident, range)->asValue(range, method);
  }

  std::vector<std::string> definedVariables() {
    std::vector<std::string> result;
    for (auto& kv : type_table) {
      result.push_back(kv.first);
    }
    return result;
  }

 private:
  TypeTable type_table;
  ValueTable value_table;
};

template <class T>
static Value* materializeConstant(
    T val,
    Graph& graph,
    const SourceRange& r,
    std::unordered_map<T, Value*>& map) {
  auto existing_constant = map.find(val);
  if (existing_constant != map.end()) {
    return existing_constant->second;
  }

  WithInsertPoint guard(graph.block()->nodes().front());
  auto new_constant = graph.insertConstant(val, r);
  map[val] = new_constant;

  return new_constant;
}

inline bool isSupportedListElementType(const TypePtr& type) {
  return type->isSubtypeOf(TensorType::get()) ||
      type->isSubtypeOf(NumberType::get());
}

// Information for each def being emitted.
// Defs can be nested to support closures so we need a stack of this information
// Currently records information about the functions return type.
struct DefContext {
  TypePtr declared_return_type_; // nullptr if not annotated
  TypePtr merged_return_type_; // nullptr if a Return has not been seen yet
};

struct to_ir {
  to_ir(
      const Def& def,
      ResolverPtr resolver_,
      const Self* self,
      Function& method) // method being constructed
      : method(method),
        graph(method.graph()),
        resolver(std::move(resolver_)),
        typeParser_(resolver),
        environment_stack(nullptr) {
    AT_ASSERT(resolver);
    pushFrame(graph->block(), /*starts_def=*/true);

    // Type annotations exclude explicitly typing the "self" parameter, so in
    // the case that this is a method with self we expect one fewer parameter
    // annotation than the number of parameters this Def takes.
    if (self && def.decl().params().size() == 0) {
      throw ErrorReport(def.decl().params().range())
          << "methods must have a self argument";
    }
    method.setSchema(emitDef(def, self, graph->block()));
    runCleanupPasses(graph);
  }

 private:
  Function& method;
  std::shared_ptr<Graph> graph;
  ResolverPtr resolver;
  std::unordered_map<int64_t, Value*> integral_constants;
  std::unordered_map<double, Value*> fp_constants;
  std::unordered_set<Block*> exit_blocks;
  ScriptTypeParser typeParser_;

  // Singly-linked list of environments. This top element contains a member
  // `next` that points to the most immediate enclosing scope's value.
  std::shared_ptr<Environment> environment_stack;
  std::vector<DefContext> def_stack_;
  size_t temp_name_count_ = 0;
  std::string createTempName(const std::string& prefix) {
    return prefix + std::to_string(temp_name_count_++);
  }

  void pushFrame(Block* b, bool starts_def = false) {
    if (starts_def) {
      def_stack_.emplace_back();
    }
    environment_stack =
        std::make_shared<Environment>(method, resolver, b, environment_stack);
  }
  std::shared_ptr<Environment> popFrame(bool ends_def = false) {
    auto old_frame = environment_stack;
    environment_stack = environment_stack->next;
    if (ends_def) {
      def_stack_.pop_back();
    }
    return old_frame;
  }

  // If the graph might not return, add an implicit None return at the end
  void handleMaybeNoReturn(const Def& def, Block* block) {
    auto decl_ret = def_stack_.back().declared_return_type_;
    if (exit_blocks.count(block) == 0) {
      auto decl_ret = def_stack_.back().declared_return_type_;
      if (decl_ret && decl_ret != NoneType::get()) {
        throw ErrorReport(def.range())
            << "Function was not annotated as having type None, but does not "
            << "return along all paths";
      }
      WithInsertPoint b(*block->nodes().end());
      emitReturn(Return::create(
          def.range(), Expr(Compound::create(TK_NONE, def.range(), {}))));
    } else {
      // if we haven't seen any return statements, but the graph block exits
      // (the funciton always throws) then we accept the declared return type if
      // it exists or set it to none
      if (def_stack_.back().merged_return_type_ == nullptr) {
        def_stack_.back().merged_return_type_ =
            decl_ret != nullptr ? decl_ret : NoneType::get();
      }
    }
  }

  FunctionSchema emitDef(const Def& def, const Self* self, Block* block) {
    auto schema = typeParser_.parseSchemaFromDef(def, bool(self));
    // TODO need guards on init returning none
    if (schema.returns().size() == 1) {
      def_stack_.back().declared_return_type_ = schema.returns().at(0).type();
    }
    std::vector<Argument> arguments =
        emitFormalArguments(def, self, schema, block);

    // body
    auto stmts_list = def.statements();
    emitStatements(stmts_list.begin(), stmts_list.end());
    handleMaybeNoReturn(def, block);
    std::vector<Argument> returns = {emitOutput(def.range(), schema, block)};
    return {def.name().name(), "", std::move(arguments), std::move(returns)};
  }

  // see [setstate type]
  static TypePtr getTypeForSetStateArg(const Self* self) {
    TORCH_CHECK(self, "Expected __setstate__ to have a `self` argument");
    self->getClassType()->getMethod("__getstate__")->ensure_defined();
    return self->getClassType()
        ->getMethod("__getstate__")
        ->getSchema()
        .returns()
        .at(0)
        .type();
  }

  // see [setstate type]
  static bool shouldDeriveSetStateType(
      const Def& def,
      const FunctionSchema& schema) {
    const bool noTypeAnnotations = std::all_of(
        schema.arguments().begin(),
        schema.arguments().end(),
        [](const Argument& arg) { return arg.is_inferred_type(); });

    bool shouldInfer = def.name().name() == "__setstate__" && noTypeAnnotations;
    if (!shouldInfer) {
      return false;
    }

    // Do some additional basic validation that the __setstate__ func is
    // well-formed
    TORCH_INTERNAL_ASSERT(def.name().name() == "__setstate__");
    const auto numDeclParams = def.decl().params().size();
    TORCH_CHECK(
        numDeclParams,
        "Expected 2 arguments for __setstate__, got: ",
        numDeclParams);
    return true;
  }

  std::vector<Argument> emitFormalArguments(
      const Def& def,
      const Self* self,
      const FunctionSchema& schema,
      Block* block) {
    std::vector<Argument> arguments; // for schema
    // inputs
    auto it = def.decl().params().begin();
    auto end = def.decl().params().end();
    auto expected_annotation_size = def.decl().params().size();
    if (self) {
      expected_annotation_size--;
    }
    if (schema.arguments().size() != expected_annotation_size) {
      throw ErrorReport(def.decl().params().range())
          << "Number of type annotations for"
          << " function parameters (" << schema.arguments().size() << ")"
          << " does not match the number of parameters on the function ("
          << expected_annotation_size << ")!";
    }

    if (self) {
      AT_ASSERT(it != end);
      const auto& name = (*it).ident().name();
      Value* new_input = block->addInput()->setDebugName(name);
      environment_stack->setSugaredVar(
          (*it).ident().range(),
          name,
          self->makeSugared(new_input),
          /*annotated_type=*/nullptr);
      arguments.emplace_back(name, new_input->type());
      ++it;
    }

    // [setstate type]
    // __setstate__ is special, because if the user leaves it un-annotated we
    // will derive the type for `state` from the output type of __getstate__.
    // This is necessary so that we can allow submodules to appear in `state`.
    bool shouldDeriveType = shouldDeriveSetStateType(def, schema);
    size_t arg_annotation_idx = 0;
    for (; it != end; ++it) {
      auto& name = (*it).ident().name();
      // Add the input to the graph
      Value* new_input = block->addInput();
      if (meaningfulName(name)) {
        new_input->setDebugName(name);
      }
      // Record the type for the schema and set the Type on the Value*
      auto arg = schema.arguments().at(arg_annotation_idx++);
      if (shouldDeriveType) {
        TORCH_INTERNAL_ASSERT(schema.arguments().size() == 1);
        const auto& inferredStateType = getTypeForSetStateArg(self);
        arg = arg.cloneWithType(inferredStateType);
      }

      arguments.push_back(arg);
      new_input->setType(arguments.back().type());

      // NB: set type of new_input before setVar call so the Store is
      // typed appropriately
      environment_stack->setVar((*it).ident().range(), name, new_input);
    }
    return arguments;
  }

  Argument emitOutput(
      const SourceRange& range,
      const FunctionSchema& schema,
      Block* block) {
    // handleMaybeNoReturn ensures that merged_return_type_ is always set
    auto ret_type = def_stack_.back().merged_return_type_;
    TORCH_INTERNAL_ASSERT(ret_type);

    // in the ConvertToSSA pass, prim::ReturnStmts are lowered so that the
    // correct return value is set. Until then, we have a correctly-typed
    // placeholder return value. This is needed so that closures & graphs
    // are correctly typed.
    auto placeholder_return =
        graph->insertNode(graph->createUninitialized(ret_type))->output();
    block->registerOutput(placeholder_return);
    return Argument("", def_stack_.back().merged_return_type_);
  }

  void emitStatements(const List<Stmt>& statements) {
    return emitStatements(statements.begin(), statements.end());
  }

  // XXX - right now closures are used _only_ for defining gradients internally
  // There are several unfinished aspects that make them unusable generally
  // 1. We do not have a type, ivalue, operator to represent prim::Function, so
  // closure_node has type None
  // 2. There is no export logic for it yet, so it cannot be
  // exported/python_printed
  // 3. There is nothing preventing the assignment of already existing variables
  // inside the closures
  //    the changes to those variables will just get forgotten.
  // 4. There is no parsing support in frontend.py, this is intentional since it
  //    prevents people from accidentally using this feature.
  std::shared_ptr<ClosureValue> emitClosure(
      const std::function<void(Block*)>& emit_body) {
    Node* closure_node = graph->insertNode(graph->create(prim::Function, 1));
    // it is not a real thing yet, so just say the type is None
    closure_node->output()->setType(NoneType::get());
    Block* block = closure_node->addBlock();
    {
      WithInsertPoint guard(block);
      pushFrame(block, /*starts_def=*/true);
      emit_body(block);
      popFrame(/*ends_def=*/true);
    }
    return std::make_shared<ClosureValue>(closure_node->output());
  }

  void emitClosure(const Def& def) {
    // invoked once the closure block is set as the enviroment
    auto emit_body = [&](Block* closure_block) {
      emitDef(
          def,
          nullptr,
          closure_block); // ignore schema return, we just wont use it for now
                          // since we never create a Method for the closure
    };
    auto closure_value = emitClosure(emit_body);
    environment_stack->setSugaredVar(
        def.name().range(),
        def.name().name(),
        closure_value,
        /*annotated_type=*/nullptr);
  }

  void emitBreak(const Break& stmt) {
    auto break_node =
        graph->create(prim::BreakStmt, {}, 0)->setSourceRange(stmt.range());
    graph->insertNode(break_node);
  }

  void emitContinue(const Continue& stmt) {
    auto continue_node =
        graph->create(prim::ContinueStmt, {}, 0)->setSourceRange(stmt.range());
    graph->insertNode(continue_node);
  }

  void emitReturn(const Return& stmt) {
    Value* result = emitExpr(stmt.expr());
    TypePtr result_type = def_stack_.back().declared_return_type_;
    // result type is annotated, every return must convert to that type
    if (result_type) {
      // this guard skips implicit conversion from None -> Tensor for the return
      // type. otherwise forgetting a return a function returning a tensor will
      // cause a None to be converted to a tensor.
      if (!(result_type->isSubtypeOf(TensorType::get()) &&
            result->type()->isSubtypeOf(NoneType::get()))) {
        result = tryConvertToType(
            stmt.range(),
            *graph,
            result_type,
            result,
            /*allow_conversions=*/true);
      }

      if (!result->type()->isSubtypeOf(result_type)) {
        throw ErrorReport(stmt.range())
            << "Return value was annotated as having type "
            << result_type->python_str() << " but is actually of type "
            << result->type()->python_str();
      }
    } else {
      result_type = def_stack_.back().merged_return_type_;
      if (!result_type) {
        result_type = result->type();
      }
      auto merged_result_type = unifyTypes(result_type, result->type());
      if (!merged_result_type) {
        throw ErrorReport(stmt.range())
            << "Previous return statement returned a value of type "
            << result_type->python_str()
            << " but this return statement returns a value of type "
            << result->type()->python_str();
      }
      result_type = merged_result_type.value();
    }
    AT_ASSERT(result_type);
    def_stack_.back().merged_return_type_ = result_type;
    graph->insertNode(graph->create(prim::ReturnStmt, {result}, 0));
    exit_blocks.insert(environment_stack->block());
  }

  void emitStatements(
      List<Stmt>::const_iterator begin,
      List<Stmt>::const_iterator end) {
    for (; begin != end; ++begin) {
      auto stmt = *begin;
      ErrorReport::CallStack::update_pending_range(stmt.range());
      switch (stmt.kind()) {
        case TK_IF:
          emitIf(If(stmt));
          break;
        case TK_WHILE:
          emitWhile(While(stmt));
          break;
        case TK_FOR:
          emitFor(For(stmt));
          break;
        case TK_ASSIGN:
          emitAssignment(Assign(stmt));
          break;
        case TK_AUG_ASSIGN:
          emitAugAssignment(AugAssign(stmt));
          break;
        case TK_EXPR_STMT: {
          auto expr = ExprStmt(stmt).expr();
          emitSugaredExpr(expr, 0);
        } break;
        case TK_RAISE:
          emitRaise(Raise(stmt).range());
          break;
        case TK_ASSERT:
          emitAssert(Assert(stmt));
          break;
        case TK_RETURN: {
          emitReturn(Return(stmt));
        } break;
        case TK_CONTINUE: {
          emitContinue(Continue(stmt));
        } break;
        case TK_BREAK: {
          emitBreak(Break(stmt));
        } break;
        case TK_PASS:
          // Emit nothing for pass
          break;
        case TK_DEF:
          emitClosure(Def(stmt));
          break;
        default:
          throw ErrorReport(stmt)
              << "Unrecognized statement kind " << kindToString(stmt.kind());
      }
    }
  }

  RefinementSet findIsNoneRefinements(
      Expr lhs,
      Value* lhs_value,
      Expr rhs,
      Value* rhs_value,
      int tok) {
    if (rhs.kind() != TK_NONE && lhs.kind() == TK_NONE) {
      // make 'None is var' into 'var is None'
      return findIsNoneRefinements(rhs, rhs_value, lhs, lhs_value, tok);
    }
    if (rhs.kind() != TK_NONE || lhs.kind() != TK_VAR) {
      return {};
    }
    // statement must be var {is, is not} None
    auto name = Var(lhs).name().name();
    // XXX - while it should in theory be possible to specialize
    // the `x is None` to know x has type NoneType, we have previously not
    // done this. Unfortunately, doing this will make the type None
    // propagate further in all loaded models. The handling of
    // unwrap_optional will fail in these cases since export did
    // not expect that the input would be none and an unannotated None.
    // cannot be passed to unwrapoptional To enable this,
    // we need to (1) implement a real casting operator
    // annotated(T, X) that stays in the graph and does the cast
    // and (2) only enable this OPTIONAL_NONE when loading newer
    // graphs because it is incompatible with older graphs.
    // Refinement none(name, RefinementKind::OPTIONAL_NONE);

    Refinement present(
        name, lhs_value->type()->expect<OptionalType>()->getElementType());
    if (tok == TK_IS) {
      return RefinementSet({}, {present});
    } else { // TK_ISNOT
      return RefinementSet({present}, {});
    }
  }

  CondValue emitCondExpr(const Expr& expr) {
    switch (expr.kind()) {
      case TK_AND:
      case TK_OR: {
        auto binop = BinOp(expr);
        return emitShortCircuitLogical(
            binop.range(), binop.lhs(), binop.rhs(), expr.kind() == TK_OR);
      }
      case TK_NOT: {
        CondValue v = emitCondExpr(Expr(expr.tree()->trees()[0]));
        Value* input = emitToBool(v.value());
        Value* result = emitBuiltinCall(
            expr.range(),
            *graph,
            aten::__not__,
            c10::nullopt,
            {input},
            {},
            /*required=*/true);
        c10::optional<bool> static_if;
        if (v.staticIf()) {
          static_if = !*v.staticIf();
        }
        return CondValue(result, v.refinements().Not(), static_if);
      } break;
      case TK_IS:
      case TK_ISNOT: {
        // meta programming on AST for is/is not cases and emit branches base on
        auto cond_op = BinOp(expr);
        Value* lhs_val = emitExpr(cond_op.lhs());
        Value* rhs_val = emitExpr(cond_op.rhs());

        auto lhs_none = canBeNone(lhs_val);
        auto rhs_none = canBeNone(rhs_val);

        // Dispatch logic (A: ALWAYS, N: NEVER, M: MAYBE):
        //
        // AA, -> statically IS always holds, IS_NOT never holds
        // AN , NA-> statically IS_NOT always holds, IS never holds
        // MA, MM, MN, NM, NN, AM -> cannot prove anything statically
        bool its_is = expr.kind() == TK_IS;
        if (lhs_none == ALWAYS && rhs_none == ALWAYS) {
          return CondValue(*graph, expr.range(), its_is, {});
        } else if (
            (lhs_none == ALWAYS && rhs_none == NEVER) ||
            (lhs_none == NEVER && rhs_none == ALWAYS)) {
          // lhs_val/rhs_val with A/M: only emit never_none_branch
          return CondValue(*graph, expr.range(), !its_is, {});
        } else {
          auto kind = getNodeKind(expr.kind(), expr.get()->trees().size());
          Value* cond_value = emitBuiltinCall(
              expr.get()->range(),
              *method.graph(),
              kind,
              c10::nullopt,
              {lhs_val, rhs_val},
              {},
              /*required=*/true);
          auto refinements = RefinementSet(findIsNoneRefinements(
              cond_op.lhs(), lhs_val, cond_op.rhs(), rhs_val, expr.kind()));
          return CondValue(cond_value, refinements, c10::nullopt);
        }
      } break;
      case TK_APPLY: {
        auto apply = Apply(expr);
        auto callee = Apply(expr).callee();
        if (callee.kind() == TK_VAR &&
            Var(callee).name().name() == "isinstance") {
          checkApplyNumInputs(apply, 2);
          return emitIsInstance(apply.inputs()[0], apply.inputs()[1]);
        }
      } // fallthrough, other applies are handled in the default way
      default:
        return CondValue(emitExpr(expr), RefinementSet({}), c10::nullopt);
    }
  }

  std::shared_ptr<Environment> emitSingleIfBranch(
      Block* b,
      const List<Stmt>& branch,
      const RefinementSet& refinements) {
    pushFrame(b);
    WithInsertPoint guard(b);
    insertRefinements(branch.range(), refinements);
    emitStatements(branch);
    return popFrame();
  }

  Node* create(Symbol kind, const SourceRange& loc, size_t n_outputs) {
    return graph->create(kind, n_outputs)->setSourceRange(loc);
  }

  Value* emitTernaryIf(const TernaryIf& expr) {
    CondValue cond_value = emitCondExpr(expr.cond());
    auto true_expr = [&] { return emitExpr(expr.true_expr()); };
    auto false_expr = [&] { return emitExpr(expr.false_expr()); };
    return emitIfExpr(expr.range(), cond_value, true_expr, false_expr);
  }

  // emit a single expr from the loop comprehension so that we can correctly
  // type the list we create, then remove the nodes we emitted
  TypePtr getListCompType(
      const ListComp& lc,
      const ListTypePtr& input_list_type) {
    auto b = graph->insertNode(graph->create(prim::Loop))->addBlock();
    pushFrame(b);
    WithInsertPoint guard(b);
    auto li_elem = graph->insertNode(
        graph->createUninitialized(input_list_type->getElementType()));
    emitExprsAssign(
        List<Expr>::create(lc.range(), {lc.target()}),
        {std::make_shared<SimpleValue>(li_elem->output())},
        lc.range(),
        /*n_binders*/ 1);
    auto ret_type = emitExpr(lc.elt())->type();
    popFrame();
    b->owningNode()->destroy();
    return ret_type;
  }

  Value* emitListComprehension(const ListComp& lc) {
    const auto tmp_name = createTempName("$list_acc");
    const auto list_value = emitExpr(lc.iter());
    if (list_value->type()->kind() != TypeKind::ListType) {
      // TODO: constraining iterators to be simple lists for now
      // as it makes easy to get list's element type.
      throw ErrorReport(lc.range())
          << "iterator expression is expected to be a list";
    }

    // given `[x*2 for x in my_list]` this generates the following AST:
    // __list_acc = []
    // for x in my_list:
    //  __list_acc.append(x*2)
    const auto n = graph->insertNode(graph->createList(
        getListCompType(lc, list_value->type()->expect<ListType>()),
        at::ArrayRef<Value*>{}));
    environment_stack->setVar(lc.range(), tmp_name, n->output());
    const auto tmp_list_ident = Ident::create(lc.range(), tmp_name);
    const auto tmp_list_var = Var::create(lc.range(), tmp_list_ident);
    const auto append_ident = Ident::create(lc.range(), "append");
    const auto dot_op = Select::create(lc.range(), tmp_list_var, append_ident);
    const auto append_args_list = List<Expr>::create(lc.range(), {lc.elt()});
    const auto append_attrs = List<Attribute>::create(lc.range(), {});
    const auto apply_append =
        Apply::create(lc.range(), dot_op, append_args_list, append_attrs);
    const auto expr_stmt = ExprStmt::create(lc.range(), apply_append);
    const auto stmt_list = List<Stmt>::create(lc.range(), {expr_stmt});
    const auto iters_list = List<Expr>::create(lc.range(), {lc.iter()});
    const auto targets_list = List<Expr>::create(lc.range(), {lc.target()});
    const auto for_loop =
        For::create(lc.range(), targets_list, iters_list, stmt_list);
    emitFor(for_loop);
    return n->output();
  }

  // Insert subtyping refinements
  void insertRefinements(const SourceRange& loc, const RefinementSet& ref) {
    for (const Refinement& r : ref.activeRefinements()) {
<<<<<<< HEAD
      switch (r.kind()) {
        case RefinementKind::OPTIONAL_NONE: {
          Value* none = graph->insertConstant(IValue(), loc);
          environment_stack->setVar(loc, r.identifier(), none);
        } break;
        case RefinementKind::OPTIONAL_PRESENT: {
          Value* v = environment_stack->getVar(r.identifier(), loc);
          if (auto ot = v->type()->cast<OptionalType>()) {
            Node* cast = graph->insertNode(
                graph->createUncheckedCast(v, ot->getElementType()));
            environment_stack->setVar(loc, r.identifier(), cast->output());
          }
        } break;
        case RefinementKind::IS_INSTANCE:
          Value* v = environment_stack->getVar(r.identifier(), loc);
          Node* cast =
              graph->insertNode(graph->createUncheckedCast(v, r.typeArg()));
          environment_stack->setVar(loc, r.identifier(), cast->output());
      }
=======
      Value* v = environment_stack->getVar(r.identifier(), loc);
      Value* output = graph->insert(prim::unchecked_unwrap_optional, {v});
      environment_stack->setVar(loc, r.identifier(), output);
>>>>>>> 09fc0b86
    }
  }

  CondValue emitShortCircuitLogical(
      const SourceRange& loc,
      const Expr& first_expr,
      const Expr& second_expr,
      bool is_or) {
    CondValue lhs = emitCondExpr(first_expr);
    // if the continue expr in the short circuit is not evaluated,
    // than the const expression is False if the short circuit
    // is an `and` and True if the short circuit is an `or`.
    // `False and expr` -> False, `True or expr` -> True
    //
    // inserting it as a constant makes optimization easier

    // if it's an OR the first expr is emitted in the true branch
    // and the second expr in the false branch, if it's an AND the opposite
    auto get_const_expr = [&] { return graph->insertConstant(is_or, loc); };

    c10::optional<CondValue> rhs;
    auto get_continue_expr = [&] {
      rhs = emitCondExpr(second_expr);
      return emitToBool(rhs->value());
    };

    // if this is an OR, eval second expression if first expr is False
    // If this is an AND, eval second expression if first expr is True
    Value* new_result;
    c10::optional<RefinementSet> refinements;
    c10::optional<bool> static_if;
    if (is_or) {
      new_result = emitIfExpr(loc, lhs, get_const_expr, get_continue_expr);
      refinements = lhs.refinements().Or(rhs->refinements());
      if (lhs.staticIf() && rhs->staticIf()) {
        static_if = *lhs.staticIf() || *rhs->staticIf();
      }
    } else {
      new_result = emitIfExpr(loc, lhs, get_continue_expr, get_const_expr);
      refinements = lhs.refinements().And(rhs->refinements());
      if (lhs.staticIf() && rhs->staticIf()) {
        static_if = *lhs.staticIf() || *rhs->staticIf();
      }
    }
    return CondValue(new_result, std::move(*refinements), static_if);
  }

  Value* emitIfExpr(
      const SourceRange& range,
      const CondValue& cond_value,
      std::function<Value*()> true_expr,
      std::function<Value*()> false_expr) {
    Node* n = graph->insertNode(create(prim::If, range, 0));
    n->addInput(emitToBool(cond_value.value()));
    auto* true_block = n->addBlock();
    auto* false_block = n->addBlock();

    auto emit_if_expr = [this, &range](
                            Block* b,
                            const RefinementSet& refinements,
                            std::function<Value*()> expr_value) {
      pushFrame(b);
      WithInsertPoint guard(b);
      insertRefinements(range, refinements);
      Value* out_val = expr_value();
      b->registerOutput(out_val);
      popFrame();
    };

    emit_if_expr(true_block, cond_value.refinements(), std::move(true_expr));
    emit_if_expr(
        false_block, cond_value.refinements().Not(), std::move(false_expr));

    auto true_type = true_block->outputs().at(0)->type();
    auto false_type = false_block->outputs().at(0)->type();
    auto unified = unifyTypes(true_type, false_type);
    if (!unified) {
      throw ErrorReport(range)
          << "if-expression's true branch has type " << true_type->python_str()
          << " but false branch has type " << false_type->python_str();
    }

    // Add op outputs
    auto expr_value = n->addOutput()->setType(*unified); // Resulting value

    return expr_value;
  }
  Value* emitToBool(Value* v) {
    SourceRange loc = v->node()->sourceRange();
    Value* out;
    try {
      auto bool_cast = environment_stack->getSugaredVar("bool", loc);
      out = asSimple(bool_cast->call(loc, method, {v}, {}, 0));
    } catch (...) {
      throw ErrorReport(loc) << "Could not cast value of type "
                             << v->type()->python_str() << " to bool";
    }
    // cast value not response for checking output type
    if (!out->type()->isSubtypeOf(BoolType::get())) {
      throw ErrorReport(loc)
          << "expected a bool expression for condition but found "
          << out->type()->python_str();
    }
    return out;
  }

  void emitIfElseBlocks(
      const SourceRange& loc,
      const CondValue& cond_value,
      const List<Stmt>& trueBranch,
      const List<Stmt>& falseBranch) {
    // this is a static if statement: that is, it contains a subset
    // of operators where we are willing to specialize the if statement
    // to be only the true or false branch when the condition is statically
    // known. This is used to meta-program modules, for instance, when a
    // submodule is absent, an is None check can be used to ensure the
    // accesses to the None check, which would error, are not compiled.
    if (cond_value.staticIf()) {
      if (*cond_value.staticIf()) {
        insertRefinements(loc, cond_value.refinements());
        emitStatements(trueBranch);
      } else {
        insertRefinements(loc, cond_value.refinements().Not());
        emitStatements(falseBranch);
      }
      return;
    }

    Value* cond_value_bool = emitToBool(cond_value.value());
    Node* n = graph->insertNode(create(prim::If, loc, 0));
    n->addInput(cond_value_bool);
    auto* true_block = n->addBlock();
    auto* false_block = n->addBlock();

    // Emit both blocks once to get the union of all mutated values
    auto save_true =
        emitSingleIfBranch(true_block, trueBranch, cond_value.refinements());
    auto save_false = emitSingleIfBranch(
        false_block, falseBranch, cond_value.refinements().Not());

    bool true_exits = exit_blocks.count(true_block);
    bool false_exits = exit_blocks.count(false_block);
    if (true_exits && false_exits) {
      exit_blocks.insert(n->owningBlock());
    }

    // In python, every variable assigned in an if statement escapes
    // the scope of the if statement (all variables are scoped to the function).
    // Script is a subset of python: we consider variables to be in scope
    // as long as there is a definition of the variable along all paths
    // through the if statemnent
    // ----
    // if ...:
    //   a =
    // else:
    //   ...
    // ... = a  # error, a is not defined along all paths
    // ----
    // if ...:
    //   a =
    // else:
    //   a =
    // ... = a # OK, a is defined along all paths
    // ----
    // a = ...
    // if ...:
    //   a =
    // ... = a # OK, a is defined along all paths
    // if ...:
    //   a =
    // else:
    //   return
    // ... = a # OK, a is always defined

    // ordered set, because we want deterministic graph output
    std::set<std::string> mutated_variables;

    // When we access either the true or false environment,
    // we need to set the insertion point so the prim::Load is inserted
    // into the right block.
    // if var is only defined in one branch save error in case it's used later
    for (auto& v : save_true->definedVariables()) {
      {
        WithInsertPoint insert(false_block);
        if (save_false->findInAnyFrame(v) || false_exits) {
          mutated_variables.insert(v);
        } else {
          ErrorReport error(loc);
          environment_stack->setVariableTypeError(v, [=]() -> std::string {
            error << v << " is not defined in the false branch";
            return error.what();
          });
        }
      }
    }
    for (auto& v : save_false->definedVariables()) {
      {
        WithInsertPoint insert(true_block);
        if (save_true->findInAnyFrame(v) || true_exits) {
          mutated_variables.insert(v);
        } else {
          ErrorReport error(loc);
          environment_stack->setVariableTypeError(v, [=]() -> std::string {
            error << v << " is not defined in the true branch";
            return error.what();
          });
        }
      }
    }

    // Register outputs in each block
    for (const auto& x : mutated_variables) {
      Value* tv;
      Value* fv;

      {
        WithInsertPoint insert(true_block);
        if (!true_exits) {
          tv = save_true->getVar(x, loc);
        }
      }
      {
        WithInsertPoint insert(false_block);
        if (!false_exits) {
          fv = save_false->getVar(x, loc);
        }
      }

      // if both branches exit don't emit any variables
      // if one branch exits then we allow the all variables in the other branch
      // to escape scope since they are well-defined
      if (true_exits && false_exits) {
        continue;
      } else if (true_exits) {
        tv = graph->createUninitialized(fv->type())
                 ->insertBefore(true_block->return_node())
                 ->output();
        graph->createStore(x, tv)->insertBefore(true_block->return_node());
      } else if (false_exits) {
        fv = graph->createUninitialized(tv->type())
                 ->insertBefore(false_block->return_node())
                 ->output();
        graph->createStore(x, fv)->insertBefore(false_block->return_node());
      }

      auto unified = unifyTypes(tv->type(), fv->type());

      // attempt to unify the types. we allow variables to be set to different
      // types in each branch as long as that variable is not already in scope,
      // or if that variable does not get used later. here, we save the error
      // so that the error message will be more informative in the case that is
      // used later. When a is accessed in (a + 1), the error will get printed
      // if cond:
      //    a = 1
      // else:
      //    a = tensor
      // b = a + 1
      //
      if (!unified) {
        ErrorReport error(loc);
        error << "Type mismatch: " << x << " is set to type "
              << tv->type()->python_str() << " in the true branch"
              << " and type " << fv->type()->python_str()
              << " in the false branch";
        if (save_true->findInParentFrame(x) ||
            save_false->findInParentFrame(x)) {
          throw error;
        } else {
          environment_stack->setVariableTypeError(
              x, [=]() -> std::string { return error.what(); });
          continue;
        }
      }
      environment_stack->setType(x, *unified);
    }
  }

  CondValue emitIsInstance(Expr obj, Expr classinfo) {
    // turn (float, (int, tuple)) into a flat list of types and type kind
    // category checks: tuple_check = true, types = {float, int}
    struct GatheredTypes {
      GatheredTypes(ScriptTypeParser parser) : typeParser_(std::move(parser)) {}
      void gather(Expr classinfo) {
        if (classinfo.kind() == TK_TUPLE_LITERAL) {
          for (Expr e : TupleLiteral(classinfo).inputs()) {
            gather(e);
          }
          return;
        }
        if (classinfo.kind() == TK_VAR) {
          // Special casing for list and tuple since isinstance(x, list) and
          // isinstance(x, tuple) does not accept List[int] / Tuple[int] like
          // subscript type annotation in python
          auto name = Var(classinfo).name().name();
          if (name == "tuple") {
            tuple_check = true;
            return;
          } else if (name == "list") {
            list_check = true;
            return;
          }
        }
        TypePtr type = typeParser_.parseTypeFromExpr(classinfo);
        types.emplace_back(type);
      }
      bool staticallyTrue(const TypePtr& actual_type) {
        // is this isinstance check statically true?
        if ((list_check && actual_type->kind() == ListType::Kind) ||
            (tuple_check && actual_type->kind() == TupleType::Kind)) {
          return true;
        }
        for (const TypePtr& typ : types) {
          if (actual_type->isSubtypeOf(typ)) {
            return true;
          }
        }
        return false;
      }
      bool maybeOfKind(TypeKind kind, const TypePtr& actual_type) {
        if (actual_type->kind() == AnyType::Kind) {
          return true;
        }
        if (auto op = actual_type->cast<OptionalType>()) {
          return op->getElementType()->kind() == kind;
        }
        return false;
      }
      bool staticallyFalse(const TypePtr& actual_type) {
        if ((list_check && maybeOfKind(ListType::Kind, actual_type)) ||
            (tuple_check && maybeOfKind(TupleType::Kind, actual_type))) {
          return false;
        }
        for (const TypePtr& typ : types) {
          if (typ->isSubtypeOf(actual_type)) {
            return false;
          }
        }
        return true;
      }
      ScriptTypeParser typeParser_;
      bool list_check = false;
      bool tuple_check = false;
      std::vector<TypePtr> types;
    };
    GatheredTypes gathered(typeParser_);
    gathered.gather(classinfo);
    auto val = emitExpr(obj);
    RefinementSet refinement;
    if (gathered.types.size() == 1 && obj.kind() == TK_VAR) {
      std::string ident = Var(obj).name().name();
      Refinement isinstance(
          std::move(ident), gathered.types.at(0));
      refinement = RefinementSet({isinstance}, {});
    }

    if (gathered.staticallyTrue(val->type())) {
      return CondValue(*graph, obj.range(), true, std::move(refinement));
    }
    if (gathered.staticallyFalse(val->type())) {
      return CondValue(*graph, obj.range(), false, std::move(refinement));
    }
    // check maybe true/false at runtime, need an actual op
    Value* result =
        graph
            ->insertNode(graph->createIsInstance(
                val, gathered.types, gathered.list_check, gathered.tuple_check))
            ->output();
    return CondValue(result, std::move(refinement), c10::nullopt);
  }

  void emitIf(const If& stmt) {
    Expr cond = stmt.cond();
    CondValue cond_value = emitCondExpr(cond);
    emitIfElseBlocks(
        stmt.range(), cond_value, stmt.trueBranch(), stmt.falseBranch());
  }

  // *********************** Loop Operators ************************************
  // Emits a loop operator with the form:
  // Loop(max_trip_count)
  // block0(loop_counter) {
  //   <body>
  // }
  // block1 {
  //   <loop condition>
  //   -> (condition)
  // }
  // For loops will have an empty loop condition block with condition set to
  // true. In the convert to ssa pass, the loop condition will correctly
  // inlined. and inputs and outputs added so that the loop conforms to the
  // semantics specified at
  // https://github.com/onnx/onnx/blob/master/docs/Operators.md#Loop
  void emitLoopCommon(
      SourceRange range,
      const List<Stmt>& body,
      const SugaredValuePtr& iter_val,
      c10::optional<List<Expr>> targets,
      c10::optional<Expr> cond) {
    Value* max_trip_count_val = nullptr;
    if (iter_val != nullptr) {
      max_trip_count_val = iter_val->len(range, method);
    } else {
      max_trip_count_val = materializeConstant(
          std::numeric_limits<int64_t>::max(),
          *graph,
          range,
          integral_constants);
    }

    Node* n = graph->insertNode(create(prim::Loop, range, 0));
    auto* body_block = n->addBlock();
    {
      Block* condition_block = n->addBlock();
      pushFrame(condition_block);
      Value* out;
      if (cond) {
        WithInsertPoint insert(condition_block);
        out = emitToBool(emitExpr(cond.value()));
      } else {
        WithInsertPoint insert(n);
        out = graph->insertConstant(true, range);
      }
      condition_block->registerOutput(out);
      popFrame();
    }
    n->addInput(max_trip_count_val);

    Value* trip_count =
        body_block->addInput()->setType(IntType::get()); // Iteration num
    {
      pushFrame(body_block);
      WithInsertPoint guard(body_block);

      // if the FOR iters and targets are present, emit FOR target assignments
      if (iter_val != nullptr && targets) {
        Value* cur_elem = iter_val->getitem(range, method, trip_count);
        SugaredValuePtr sv = std::make_shared<SimpleValue>(cur_elem);
        List<Expr> target_exprs = targets.value();
        validateAssignLhsExpr(target_exprs, range);

        // if target exprs are more than 1, it means iteration unpacking on LHS
        // we create Tuple literal to wrap those target exprs for assignments
        if (target_exprs.size() > 1) {
          Expr tl = TupleLiteral::create(range, target_exprs);
          target_exprs = List<Expr>::create(range, {tl});
        }
        emitExprsAssign(target_exprs, {sv}, range, /*n_binders=*/1);
      }

      emitStatements(body);

      popFrame();
    }
  }

  void emitFor(const For& stmt) {
    auto targets = stmt.targets();
    auto itrs = stmt.itrs();
    auto body = stmt.body();
    if (stmt.itrs().size() != 1) {
      throw ErrorReport(stmt) << "List of iterables is not supported currently";
    }
    // Emit loop information for builtinFunction values like range(), zip(),
    // enumerate() or SimpleValue like List, Tensor, Dict, etc.
    SugaredValuePtr sv = emitSugaredExpr(itrs[0], 1);

    // We will get IterableTree for builtinFunctions zip() and enumerate(),
    // RangeValue for range(), and SimpleValue for types like
    // List/Tensor/Dict/String.
    auto range_val = std::dynamic_pointer_cast<RangeValue>(sv);
    auto siv = std::dynamic_pointer_cast<SimpleValue>(sv);
    auto iterable_tree = std::dynamic_pointer_cast<IterableTree>(sv);

    // For SimpleValue(except Tuple) or RanveValue/IterableTree, emit common
    // loop
    if ((siv && !siv->getValue()->type()->cast<TupleType>()) || range_val ||
        iterable_tree) {
      // looping over a dict defaults to looping over the keys in python
      if (siv && siv->getValue()->type()->cast<DictType>()) {
        sv = std::make_shared<SimpleValue>(
            graph->insert(aten::keys, {siv->getValue()}, {}, stmt.range()));
      }
      emitLoopCommon(stmt.range(), body, sv, targets, {});
      return;
    }

    // Emit or unroll the loop for Tuple or ModuleList, we choose to unroll or
    // emit each subelemnt for each iteration separately. This is because for
    // ModuleList, each module inside the list may be different types, so FOR ..
    // in ModuleList essentially should emit different stmts for each iteration,
    // which we shouldn't emit the prim::Loop node for it, the same rule applies
    // for the Tuple case.
    auto instances = sv->asTuple(stmt.range(), method);
    pushFrame(environment_stack->block());
    for (const auto& inst : instances) {
      emitExprsAssign(targets, {inst}, itrs[0].range(), /*n_binders=*/1);
      emitStatements(body);
    }

    for (const auto& n : environment_stack->definedVariables()) {
      if (environment_stack->findInParentFrame(n)) {
        environment_stack->next->setVar(
            stmt.range(), n, environment_stack->getVar(n, stmt.range()));
      }
    }
    popFrame();
  }

  void emitWhile(const While& stmt) {
    auto cond = stmt.cond();
    emitLoopCommon(stmt.range(), stmt.body(), nullptr, {}, cond);
  }

  // Currently we do not support assigning exceptions to variables,
  // a = Exception("hi")
  // raise a
  //
  // We ignore the expression following raise
  void emitRaise(const SourceRange& loc) {
    const std::string exception = "Exception";
    auto string_input = insertConstant(*graph, exception, loc);
    graph->insert(prim::RaiseException, {string_input}, {}, loc);
    exit_blocks.insert(environment_stack->block());
  }

  // emit assserions as an if branch so that assertions will reuse the
  void emitAssert(const Assert& stmt) {
    CondValue cond_value = emitCondExpr(stmt.test());
    List<Stmt> true_branch = List<Stmt>::create(stmt.range(), {});
    List<Stmt> false_branch =
        List<Stmt>::create(stmt.range(), {Raise::create(stmt.range())});
    emitIfElseBlocks(stmt.range(), cond_value, true_branch, false_branch);
  }

  // Validate that the `lhs` Expr's in an assignment statement are valid. That
  // is:
  //
  // 1) All lhs Expr's are either Var, Tuple or Starred nodes
  // 2) There is at most one Starred node in the lhs Expr
  // 3) A Starred node can only appear when there is another non-Starred lhs
  //    Expr. Concretely this means that `*abc = func()` is illegal. Unpacking
  //    all outputs into a tuple is covered by `abc = func()`.
  bool validateAssignLhsExpr(const List<Expr>& lhs, const SourceRange& r) {
    size_t num_normal_assign = 0;
    size_t num_starred = 0;
    for (const auto& assignee : lhs) {
      if (assignee.kind() == TK_VAR || assignee.kind() == TK_SUBSCRIPT ||
          assignee.kind() == TK_TUPLE_LITERAL) {
        num_normal_assign++;
      } else if (assignee.kind() == TK_STARRED) {
        num_starred++;
      } else {
        throw ErrorReport(assignee) << "lhs of assignment must be a variable, "
                                    << "subscript, or starred expression";
      }
    }

    if (num_starred > 1) {
      throw ErrorReport(r)
          << "Only one starred expression is allowed on the lhs";
    }

    if (num_starred > 0 && num_normal_assign == 0) {
      throw ErrorReport(r) << "A Starred expression may only appear on the "
                           << "lhs within the presence of another non-starred"
                           << " expression";
    }

    return num_starred;
  }

  // Get the appropriate builtin op for this augmented assignment
  // If the RHS is a tensor, return the corresponding ATen in-place op
  // If it's a list of scalars, then return the corresponding list augment op
  Symbol getAugOp(const AugAssign& stmt, const TypePtr& type) {
    if (type->cast<ListType>()) { // Lists also have in-place ops.
      switch (stmt.aug_op()) {
        case '+':
          return aten::add_;
      }
    }
    bool isTensor = type->isSubtypeOf(TensorType::get());
    switch (stmt.aug_op()) {
      case '+':
        return isTensor ? aten::add_ : aten::add;
      case '-':
        return isTensor ? aten::sub_ : aten::sub;
      case '/':
        return isTensor ? aten::div_ : aten::div;
      case '*':
        return isTensor ? aten::mul_ : aten::mul;
      default:
        throw ErrorReport(stmt)
            << "Unknown augmented assignment: " << kindToString(stmt.aug_op());
    }
  }

  // Emit nodes for augmented assignments like `+=`
  void emitAugAssignment(const AugAssign& stmt) {
    switch (stmt.lhs().kind()) {
      case TK_VAR: {
        emitAugAssignmentToVar(stmt);
      } break;
      case '.': {
        emitAugAssignmentToSelectVar(stmt);
      } break;
      case TK_SUBSCRIPT: {
        emitAugAssignmentToSubscript(stmt);
      } break;
      default:
        throw ErrorReport(stmt.lhs())
            << "unexpected expression on "
            << "left-hand side of augmented assignment";
    }
  }

  // This will be called when there is a class param or module buffer
  // mutation which make the LHS of the expr be a select expression
  //
  // Example like:
  // class A(Module):
  //  def __init__():
  //    self.register_buffer("running_var", torch.zeros(1))
  //
  //  def forward():
  //    self.num_batches += 1
  //
  // In this case we will only consider the scenario that the module
  // buffer type is a tensor, and we emit the corresponding tensor
  // in place op, and throw error for other unsupported types
  void emitAugAssignmentToSelectVar(const AugAssign& stmt) {
    const auto lhs = Select(stmt.lhs());
    const auto lhsSugaredVar =
        environment_stack->getSugaredVar(Var(lhs.value()).name());
    const auto lhsValue =
        lhsSugaredVar->attr(lhs.range(), method, lhs.selector().name())
            ->asValue(lhs.range(), method);
    if (lhsValue->type()->isSubtypeOf(TensorType::get())) {
      // for module parameter/buffer assignment, only consider tensor types,
      // emit the corresponding in-place op
      const auto rhs = NamedValue(stmt.rhs().range(), emitExpr(stmt.rhs()));
      const auto self = NamedValue(stmt.lhs().range(), "self", lhsValue);
      emitBuiltinCall(
          stmt.range(),
          *method.graph(),
          getAugOp(stmt, lhsValue->type()),
          self,
          {rhs},
          {},
          /*required=*/true);

    } else {
      throw ErrorReport(stmt.lhs())
          << "left-hand side of augmented assignment to module "
          << "parameters/buffers can only be tensor types";
    }
  }

  void emitAugAssignmentToVar(const AugAssign& stmt) {
    const auto lhs = Var(stmt.lhs());
    const auto lhsValue = environment_stack->getSugaredVar(lhs.name())
                              ->asValue(lhs.range(), method);
    auto lhsType = lhsValue->type();
    if (lhsType->isSubtypeOf(TensorType::get()) ||
        lhsType->cast<c10::ListType>()) {
      // for tensors, emit the corresponding in-place op
      const auto rhs = NamedValue(stmt.rhs().range(), emitExpr(stmt.rhs()));
      const auto self = NamedValue(stmt.lhs().range(), "self", lhsValue);
      const auto output = emitBuiltinCall(
          stmt.range(),
          *method.graph(),
          getAugOp(stmt, lhsValue->type()),
          self,
          {rhs},
          {},
          /*required=*/true);

      environment_stack->setVar(lhs.range(), lhs.name().name(), output);
    } else {
      // for primitive types, desugar into a simple assignment
      //   e.g. foo += 1 becomes foo.2 = foo + 1
      Ident lhs = Var(stmt.lhs()).name();
      Expr expr = BinOp::create(
          stmt.range(),
          stmt.aug_op(),
          Var::create(lhs.range(), lhs),
          stmt.rhs());
      environment_stack->setVar(lhs.range(), lhs.name(), emitExpr(expr));
    }
  }

  void emitAugAssignmentGeneric(
      const AugAssign& stmt,
      const Subscript& lhs,
      Value* sliceable) {
    // Get the idx to augment
    const auto subscriptExprs = lhs.subscript_exprs();
    const TypePtr type = sliceable->type();
    if (subscriptExprs.size() != 1) {
      throw ErrorReport(subscriptExprs)
          << "Sliced expression not yet supported for " << type->python_str()
          << " augmented assignment. "
          << "File a bug if you want this";
    }

    TypePtr elemType = nullptr;
    if (const ListTypePtr listType = type->cast<ListType>()) {
      elemType = listType->getElementType();
    } else if (const DictTypePtr dictType = type->cast<DictType>()) {
      elemType = dictType->getKeyType();
    }

    if (elemType == nullptr) {
      throw ErrorReport(lhs)
          << type->python_str() << " does not support augmented assignment.";
    }
    const auto idxValue = emitExpr(subscriptExprs[0]);
    const auto containerArg =
        NamedValue(lhs.value().range(), type->str(), sliceable);
    const auto idxArg = NamedValue(subscriptExprs.range(), "idx", idxValue);
    const auto valueArg =
        NamedValue(stmt.rhs().range(), "value", emitExpr(stmt.rhs()));

    const auto getItem = graph->insert(
        aten::__getitem__, {containerArg, idxArg}, {}, stmt.range());
    const auto augmentedItem = graph->insert(
        getAugOp(stmt, elemType), {getItem, valueArg}, {}, stmt.range());
    graph->insert(
        aten::_set_item,
        {containerArg, idxArg, augmentedItem},
        {},
        stmt.range());
  }

  void emitAugAssignmentToSubscript(const AugAssign& stmt) {
    // Process the base list value
    const auto lhs = Subscript(stmt.lhs());
    const auto sliceable = emitExpr(lhs.value());

    if (sliceable->type()->isSubtypeOf(TensorType::get())) {
      // If it's a tensor, just fully evaluate the subscript operation and emit
      // an in-place assignment
      std::vector<Value*> tensorIndices;
      Value* sliced;
      std::tie(sliced, tensorIndices) = emitIntAndSliceIndexing(
          lhs.range(), sliceable, lhs.subscript_exprs());

      const auto slicedArg = NamedValue(stmt.lhs().range(), "self", sliced);
      const auto rhs = NamedValue(stmt.rhs().range(), emitExpr(stmt.rhs()));
      if (tensorIndices.size() == 0) {
        // Common case: we only tried to index with int and slices. Emit the
        // correct augmented assignment op to the sliced value
        emitBuiltinCall(
            stmt.range(),
            *method.graph(),
            getAugOp(stmt, sliceable->type()),
            slicedArg,
            {rhs},
            {},
            /*required=*/true);
      } else {
        // Special case: we tried to do "advanced indexing". Lower this expr
        // into `index` and `index_put_` ops with tensordices of Tensor?[]
        const auto indices = graph
                                 ->insertNode(graph->createList(
                                     OptionalType::ofTensor(), tensorIndices))
                                 ->output();
        const auto indexed =
            graph->insert(aten::index, {slicedArg, indices}, {}, stmt.range());
        const auto augmented = emitBuiltinCall(
            stmt.range(),
            *method.graph(),
            getAugOp(stmt, sliceable->type()),
            indexed,
            {rhs},
            {},
            /*required=*/true);
        graph->insert(
            aten::index_put_,
            {slicedArg, indices, augmented},
            {},
            stmt.range());
      }
    } else {
      emitAugAssignmentGeneric(stmt, lhs, sliceable);
    }
  }

  // Emit mutating assignments like `foo[0] = bar`
  void emitSubscriptAssign(
      const SourceRange& stmtRange,
      const Subscript& lhs,
      const Expr& rhs) {
    emitSubscriptAssign(stmtRange, lhs, NamedValue(rhs.range(), emitExpr(rhs)));
  }

  void emitSubscriptAssign(
      const SourceRange& stmtRange,
      const Subscript& lhs,
      const NamedValue& rhs) {
    // First check the base value.
    auto sliceable = emitExpr(lhs.value());

    // If it's a tensor, copy the RHS data into it
    if (sliceable->type()->isSubtypeOf(TensorType::get())) {
      std::vector<Value*> tensorIndices;
      Value* sliced;
      // Handle multi-dimensional slicing: first emit int/slice indexing
      // TODO: the Python equivalent code has special-cased copy_to
      // broadcasting to match NumPy semantics (see PR#4853). We can't
      // replicate that without knowing the size of the Tensor; so really that
      // code should be moved into the aten function
      std::tie(sliced, tensorIndices) = emitIntAndSliceIndexing(
          lhs.range(), sliceable, lhs.subscript_exprs());

      const auto slicedArg = NamedValue(lhs.range(), sliced);
      if (tensorIndices.size() == 0) {
        // Common case: we only tried to index with int and slices. Copy the
        // RHS into the resulting tensor.
        graph->insert(aten::copy_, {slicedArg, rhs}, {}, stmtRange);
      } else {
        // Special case: we tried to do "advanced indexing" with a tensor.
        // Dispatch to `aten::index_put_` with tensorindices of Tensor?[]
        const auto indices = graph
                                 ->insertNode(graph->createList(
                                     OptionalType::ofTensor(), tensorIndices))
                                 ->output();

        graph->insert(
            aten::index_put_, {slicedArg, indices, rhs}, {}, stmtRange);
      }

      // Otherwise, this is a list. Dispatch to aten::_set_item to both select
      // and assign
    } else {
      const auto subscript = lhs.subscript_exprs();
      if (subscript.size() != 1 || subscript[0].kind() == TK_SLICE_EXPR) {
        throw ErrorReport(subscript)
            << "Sliced expression not yet supported for"
            << " subscripted list assignment. "
            << "File a bug if you want this";
      }

      std::vector<NamedValue> args;
      args.emplace_back(lhs.value().range(), "list", sliceable);
      args.emplace_back(
          lhs.subscript_exprs().range(), "idx", emitExpr(subscript[0]));
      args.push_back(rhs);

      graph->insert(aten::_set_item, args, {}, stmtRange);
    }
  }

  void emitTupleAssign(const TupleLiteral& tl, const Expr& rhs) {
    size_t n_binders = tl.inputs().size();
    bool starred_unpack = validateAssignLhsExpr(tl.inputs(), tl.range());
    if (starred_unpack)
      n_binders--;
    auto output = emitSugaredExpr(rhs, n_binders);
    emitTupleAssign(tl, output, rhs.range(), n_binders, starred_unpack);
  }

  void emitTupleAssign(
      const TupleLiteral& tl,
      const SugaredValuePtr& rhs_output,
      const SourceRange& rhs_loc,
      size_t n_binders,
      bool starred_unpack) {
    auto outputs = rhs_output->asTuple(
        rhs_loc,
        method,
        starred_unpack ? c10::nullopt : c10::optional<size_t>{n_binders});
    if (outputs.size() < n_binders) {
      throw ErrorReport(tl)
          << "need " << (starred_unpack ? "at least " : "") << n_binders
          << " values to unpack but found only " << outputs.size();
    }
    if (outputs.size() > n_binders && !starred_unpack) {
      throw ErrorReport(tl) << "too many values to unpack: need " << n_binders
                            << " but found " << outputs.size();
    }

    emitExprsAssign(tl.inputs(), outputs, rhs_loc, n_binders);
  }

  void emitExprsAssign(
      const List<Expr>& lhs_exprs,
      const at::ArrayRef<SugaredValuePtr> outputs,
      const SourceRange& rhs_loc,
      size_t n_binders) {
    int i = 0;
    for (auto assignee : lhs_exprs) {
      switch (assignee.kind()) {
        case TK_SUBSCRIPT:
          emitSubscriptAssign(
              rhs_loc,
              Subscript(assignee),
              NamedValue(rhs_loc, outputs.at(i)->asValue(rhs_loc, method)));
          i++;
          break;
        case TK_VAR:
          environment_stack->setSugaredVar(
              assignee.range(),
              Var(assignee).name().name(),
              outputs.at(i),
              /*annotated_type=*/nullptr);
          i++;
          break;
        case TK_STARRED: {
          auto var = Starred(assignee).expr();
          if (var.kind() != TK_VAR) {
            throw ErrorReport(var) << "Cannot pack a tuple into a non-variable";
          }
          size_t n_matched = outputs.size() - n_binders;
          ArrayRef<std::shared_ptr<SugaredValue>> outputs_ref = outputs;
          auto values = fmap(
              outputs_ref.slice(i, n_matched),
              [&](const std::shared_ptr<SugaredValue>& v) {
                return v->asValue(assignee.range(), method);
              });
          auto tup = graph->insertNode(graph->createTuple(values))->output();
          environment_stack->setVar(var.range(), Var(var).name().name(), tup);
          i += n_matched;
        } break;
        case TK_TUPLE_LITERAL: {
          // recursively emit tuple assignments on tuple literal input
          TupleLiteral sub_tl = TupleLiteral(assignee);
          size_t sub_n_binders = sub_tl.inputs().size();
          bool sub_starred_unpack =
              validateAssignLhsExpr(sub_tl.inputs(), sub_tl.range());
          if (sub_starred_unpack)
            sub_n_binders--;
          emitTupleAssign(
              sub_tl,
              outputs.at(i),
              rhs_loc,
              sub_n_binders,
              sub_starred_unpack);
          i++;
        } break;
        default:
          throw ErrorReport(assignee)
              << "unexpected expression on the left-hand side";
      }
    }
  }

  void emitAssignment(const Assign& stmt) {
    if (stmt.lhs_list().size() == 1) {
      return emitSingleAssignment(stmt);
    }
    // multiple assign & annotated type not supported in python
    TORCH_INTERNAL_ASSERT(stmt.lhs_list().size() > 1 && !stmt.type().present());
    // a = b = expr()
    // the semantics of multiple assignment is that expr() is emitted once, then
    // from left to right the assignments are made
    const auto tmp_name = createTempName("$tmp_assign_");
    environment_stack->setSugaredVar(
        stmt.rhs().range(),
        tmp_name,
        emitSugaredExpr(stmt.rhs().get(), 1),
        /*annotated_type=*/nullptr);
    auto ident = Var::create(
        stmt.rhs().range(), Ident::create(stmt.rhs().range(), tmp_name));
    for (auto expr : stmt.lhs_list()) {
      emitSingleAssignment(Assign::create(
          stmt.range(),
          List<Expr>::create(expr.range(), {expr}),
          Maybe<Expr>::create(stmt.rhs().range(), ident),
          Maybe<Expr>::create(stmt.range())));
    }
  }

  void emitSingleAssignment(const Assign& stmt) {
    if (!stmt.rhs().present()) {
      throw ErrorReport(stmt.range())
          << "For an assignment, expected an expression on the right-hand side";
    }
    const Expr& rhs = stmt.rhs().get();
    switch (stmt.lhs().kind()) {
      case TK_VAR: {
        auto v = Var(stmt.lhs());
        TypePtr type = nullptr;
        if (stmt.type().present()) {
          type = typeParser_.parseTypeFromExpr(stmt.type().get());
        }
        environment_stack->setSugaredVar(
            v.range(),
            v.name().name(),
            emitSugaredExpr(rhs, 1, type),
            /*annotated_type=*/type);
      } break;
      case TK_TUPLE_LITERAL:
        emitTupleAssign(TupleLiteral(stmt.lhs()), rhs);
        break;
      case '.':
        emitSelectAssign(stmt);
        break;
      case TK_SUBSCRIPT:
        emitSubscriptAssign(stmt.range(), Subscript(stmt.lhs()), rhs);
        break;
      default:
        throw ErrorReport(stmt.lhs())
            << "unexpected expression on left-hand side of assignment";
    }
  }

  void emitSelectAssign(const Assign& stmt) {
    if (!stmt.rhs().present()) {
      throw ErrorReport(stmt.range()) << "Expected RHS for assignment";
    }
    const auto lhs = Select(stmt.lhs());
    const auto basename = Var(lhs.value()).name();
    const auto rhsValue = emitSugaredExpr(stmt.rhs().get(), 1)
                              ->asValue(stmt.rhs().range(), method);
    auto userObject = environment_stack->getSugaredVar(basename);
    userObject->setAttr(stmt.range(), method, lhs.selector().name(), rhsValue);
  }

  NodeKind getNodeKind(int kind, int ninputs) {
    switch (kind) {
      case '+':
        return aten::add;
      case '-':
        return aten::sub;
      case TK_UNARY_MINUS:
        return aten::neg;
      case '*':
        return aten::mul;
      case TK_POW:
        return aten::pow;
      case '@':
        return aten::matmul;
      case TK_STARRED:
        return prim::Starred;
      case '/':
        return aten::div;
      case '%':
        return aten::remainder;
      case TK_NE:
        return aten::ne;
      case TK_EQ:
        return aten::eq;
      case '<':
        return aten::lt;
      case '>':
        return aten::gt;
      case TK_LE:
        return aten::le;
      case TK_GE:
        return aten::ge;
      case TK_AND:
        return aten::__and__;
      case TK_OR:
        return aten::__or__;
      case TK_IS:
        return aten::__is__;
      case TK_ISNOT:
        return aten::__isnot__;
      case TK_NOT:
        return aten::__not__;
      case TK_FLOOR_DIV:
        return aten::floordiv;
      case '&':
        return aten::__and__;
      case '|':
        return aten::__or__;
      case '^':
        return aten::__xor__;
      case TK_IN:
        return aten::__contains__;
      default:
        throw std::runtime_error("unknown kind " + std::to_string(kind));
    }
  }

  std::string getOperatorOverload(int kind, int ninputs) {
    switch (kind) {
      case '+':
        return "__add__";
      case '-':
        return "__sub__";
      case TK_UNARY_MINUS:
        return "__neg__";
      case '~':
        return "__invert__";
      case '*':
        return "__mul__";
      case TK_POW:
        return "__pow__";
      case '/':
        return "__truediv__";
      case '%':
        return "__mod__";
      case TK_NE:
        return "__ne__";
      case TK_EQ:
        return "__eq__";
      case '<':
        return "__lt__";
      case '>':
        return "__gt__";
      case TK_LE:
        return "__le__";
      case TK_GE:
        return "__ge__";
      case '&':
        return "__and__";
      case '|':
        return "__or__";
      case '^':
        return "__xor__";
      case TK_IN:
        return "__contains__";
      default:
        throw std::runtime_error("unknown kind " + std::to_string(kind));
    }
  }

  std::vector<NamedValue> getNamedValues(
      const TreeList& trees,
      bool maybe_unpack) {
    std::vector<NamedValue> values;
    for (const auto& tree : trees) {
      if (maybe_unpack && tree->kind() == TK_STARRED) {
        auto starred = Starred(tree);
        auto entries = emitSugaredExpr(starred.expr(), 1)
                           ->asTuple(starred.range(), method);
        for (const auto& entry : entries) {
          values.emplace_back(
              tree->range(), entry->asValue(starred.range(), method));
        }
      } else {
        values.emplace_back(tree->range(), emitExpr(Expr(tree)));
      }
    }
    return values;
  }
  std::vector<NamedValue> getNamedValues(
      const List<Expr>& trees,
      bool maybe_unpack) {
    return getNamedValues(trees.tree()->trees(), maybe_unpack);
  }

  std::vector<Value*> getValues(const TreeList& trees, bool maybe_unpack) {
    return toValues(*graph, getNamedValues(trees, maybe_unpack));
  }
  std::vector<Value*> getValues(const List<Expr>& trees, bool maybe_unpack) {
    return getValues(trees.tree()->trees(), maybe_unpack);
  }

  std::vector<NamedValue> emitAttributes(const List<Attribute>& attributes) {
    return fmap(attributes, [&](const Attribute& attr) {
      return NamedValue(
          attr.range(), attr.name().name(), emitExpr(attr.value()));
    });
  }

  void checkApplyNumInputs(Apply& apply, size_t expected_inputs) {
    const SourceRange& loc = apply.range();
    if (apply.inputs().size() != expected_inputs) {
      throw ErrorReport(loc)
          << Var(apply.callee()).name().name() << " expected exactly "
          << expected_inputs << " arguments but found "
          << apply.inputs().size();
    }
    if (apply.attributes().size() > 0) {
      throw ErrorReport(loc)
          << Var(apply.callee()).name().name() << " takes no keyword arguments";
    }
  }

  std::shared_ptr<SugaredValue> emitApplyExpr(Apply& apply, size_t n_binders) {
    auto sv = emitSugaredExpr(apply.callee(), 1);
    auto loc = apply.callee().range();
    if (auto special_form = dynamic_cast<SpecialFormValue*>(sv.get())) {
      return emitApplySpecialForm(special_form->form(), apply);
    }
    auto inputs = getNamedValues(apply.inputs(), true);
    auto attributes = emitAttributes(apply.attributes());
    return sv->call(loc, method, inputs, attributes, n_binders);
  }

  // this function handles expressions that look like apply statements
  // but have special evaluation rules for the arguments.
  // when adding a new case, only add a special form if it cannot be expressed
  // using the standard SugaredValue::call function, which enforces normal
  // evaluation order.
  std::shared_ptr<SugaredValue> emitApplySpecialForm(
      Symbol form,
      Apply& apply) {
    switch (form) {
      case prim::fork: {
        auto& trees = apply.inputs().tree()->trees();
        if (trees.size() < 1) {
          throw ErrorReport(apply)
              << "Expected at least one argument to fork()";
        }
        auto forked = emitSugaredExpr(Expr(trees[0]), 1);
        TreeList sliced_trees(trees.begin() + 1, trees.end());
        auto inputs = getNamedValues(sliced_trees, true);
        auto attributes = emitAttributes(apply.attributes());
        return emitForkExpr(apply.range(), forked, inputs, attributes);
      }
      case prim::annotate: {
        checkApplyNumInputs(apply, 2);
        TypePtr type = typeParser_.parseTypeFromExpr(apply.inputs()[0]);
        Value* expr = tryConvertToType(
            apply.range(),
            *graph,
            type,
            emitExpr(apply.inputs()[1], type),
            /*allow_conversions=*/true);

        std::stringstream why_not;
        if (!expr->type()->isSubtypeOfExt(type, &why_not)) {
          throw ErrorReport(apply.inputs())
              << "expected an expression of type " << type->python_str()
              << " but found " << expr->type()->python_str() << "\n"
              << why_not.str();
        }

        // None is a subtype of Optional[T], but we want to remember what T is,
        // after annotation so that variables assigned to this None will still
        // get the right type. To do this, we make a None constant that
        // has the type Optional[T]
        if (type->kind() == OptionalType::Kind &&
            expr->type()->isSubtypeOf(NoneType::get())) {
          Node* none = graph->createNone();
          none->output()->setType(type);
          graph->insertNode(none);
          expr = none->output();
        }

        return std::make_shared<SimpleValue>(expr);
      }
      case prim::unchecked_cast: {
        checkApplyNumInputs(apply, 2);
        TypePtr type = typeParser_.parseTypeFromExpr(apply.inputs()[0]);
        Value* v = emitExpr(apply.inputs()[1]);
        Node* n = graph->insertNode(graph->createUncheckedCast(v, type));
        return std::make_shared<SimpleValue>(n->output());
      } break;
      case prim::GetAttr: {
        checkApplyNumInputs(apply, 2);
        auto obj = emitSugaredExpr(apply.inputs()[0], 1);
        auto selector = apply.inputs()[1];
        if (selector.kind() != TK_STRINGLITERAL) {
          throw ErrorReport(apply)
              << "getattr's second argument must be a string literal";
        }
        const std::string& name = StringLiteral(selector).text();
        return obj->attr(apply.range(), method, name);
      }
      case prim::Uninitialized: {
        checkApplyNumInputs(apply, 1);
        TypePtr type = typeParser_.parseTypeFromExpr(apply.inputs()[0]);
        auto out = graph->insertNode(graph->createUninitialized(type))
                       ->setSourceRange(apply.range());
        return std::make_shared<SimpleValue>(out->output());
      }
      case prim::TupleConstruct: {
        checkApplyNumInputs(apply, 1);
        auto arg = emitSugaredExpr(apply.inputs()[0], 1);
        auto inputs = arg->asTuple(apply.range(), method);
        auto inp_values = fmap(inputs, [&](const SugaredValuePtr& sv) {
          return sv->asValue(apply.range(), method);
        });
        return std::make_shared<SimpleValue>(
            graph->insertNode(graph->createTuple(inp_values))->output());
      }
      case prim::isinstance: {
        checkApplyNumInputs(apply, 2);
        auto result = emitIsInstance(apply.inputs()[0], apply.inputs()[1]);
        return std::make_shared<SimpleValue>(result.value());
      }
      // This represents the "__new__" method on classes
      // because it takes a ClassValue as input.
      // So if we see:
      //   Foo.__new__(Foo)
      // Foo is a ClassValue, calling `attr("__new__")` will return a
      // CreateObject special form.
      case prim::CreateObject: {
        if (apply.inputs().size() != 1) {
          throw ErrorReport(apply) << "Only one argument to __new__ allowed";
        }
        auto arg = emitSugaredExpr(apply.inputs()[0], 1);
        auto class_arg = dynamic_cast<ClassValue*>(arg.get());
        if (!class_arg) {
          throw ErrorReport(apply)
              << "Expected class value as argument to __new__, got "
              << arg->kind() << " instead";
        }
        auto createNode =
            graph->insertNode(graph->createObject(class_arg->type_));
        return std::make_shared<SimpleValue>(createNode->output());
      }
      // We construct the iterable tree here using the IterableTree
      // SugaredValue, The tree consists of SimpleValue, RangeValue or
      // IterableValue: For SimpleValues(List, Dict, etc) or RangeValue. We will
      // make them as tree leaves since we could get the loop information from
      // len() and get_item(). For IterableValue like zip(), enumerate(), we can
      // model them as a combination of leaves, and we emit a IterableTree value
      // to record the tree information
      case prim::range: {
        std::vector<Value*> input_vals =
            getValues(apply.inputs(), /*maybe_unpack=*/true);
        return std::make_shared<RangeValue>(apply.range(), method, input_vals);
      }
      case prim::enumerate: {
        const SourceRange& loc = apply.range();
        auto inputs = apply.inputs();
        auto input_size = apply.inputs().size();
        // enumerate(x) can be rewrite as subtrees:
        // IterableTree(RangeValue(0, math.inf), SimpleValue(x))
        Value* start_index = nullptr;
        if (input_size == 0) {
          throw ErrorReport(loc)
              << "enumerate expected at least 1 arguments, got 0";
        }

        if (input_size == 2) {
          start_index = emitSugaredExpr(inputs[1], 1)->asValue(loc, method);
        }

        if (input_size > 2) {
          throw ErrorReport(loc)
              << "enumerate expected at most 2 arguments, got " << input_size;
        }
        std::vector<Value*> range_inputs;
        if (start_index != nullptr) {
          range_inputs.emplace_back(start_index);
        }
        Value* end = materializeConstant(
            std::numeric_limits<int64_t>::max(),
            *graph,
            loc,
            integral_constants);
        range_inputs.emplace_back(end);
        SugaredValuePtr range_sv =
            std::make_shared<RangeValue>(loc, method, range_inputs);
        SugaredValuePtr expr_sv = emitSugaredExpr(inputs[0], 1);
        return std::make_shared<IterableTree>(
            std::vector<SugaredValuePtr>({range_sv, expr_sv}));
      }
      case prim::zip: {
        // zip(x, y) can be rewrite as subtrees:
        // IterableTree(IterableTree(x), IterableTree(y))
        auto inputs = apply.inputs();
        if (inputs.size() == 0) {
          throw ErrorReport(apply)
              << "zip expected at least 1 arguments, got 0";
        }
        auto iterable_tree = std::make_shared<IterableTree>();
        for (Expr expr : inputs) {
          auto expr_sv = emitSugaredExpr(expr, 1);
          iterable_tree->addChild(expr_sv);
        }
        return iterable_tree;
      }
      default:
        TORCH_INTERNAL_ASSERT(false, "unknown special form: ", form);
    }
  }

  Value* emitExpr(const Expr& tree, const TypePtr& type_hint = nullptr) {
    // Push the source range of a call in case compiling this function
    // triggers an error
    ErrorReport::CallStack::update_pending_range(tree.range());
    return emitSugaredExpr(tree, 1, type_hint)->asValue(tree.range(), method);
  }

  NodeKind reverseComparision(NodeKind kind) {
    if (kind == aten::lt) {
      return aten::gt;
    } else if (kind == aten::le) {
      return aten::ge;
    } else if (kind == aten::gt) {
      return aten::lt;
    } else if (kind == aten::ge) {
      return aten::le;
    }
    throw std::runtime_error(
        "reverseComparision: unsupported NodeKind. File a bug");
  }

  // any expression that can produce a SugaredValue is handled here
  // expressions that only return a single Value* are handled in emitSimpleExpr
  // type_hint is set if there is a type that this value is expected to be
  // e.g. a : List[int] = []
  // or a = torch.jit.annotate(List[int], [])
  // the caller is responsible for checking that the result matches type_hint
  // emitSugaredExpr is free to ignore it.
  std::shared_ptr<SugaredValue> emitSugaredExpr(
      const Expr& tree,
      size_t n_binders,
      const TypePtr& type_hint = nullptr) {
    switch (tree.kind()) {
      case TK_VAR:
        return environment_stack->getSugaredVar(Var(tree).name());
      case '.': {
        auto select = Select(tree);
        auto sv = emitSugaredExpr(select.value(), 1);
        return sv->attr(select.range(), method, select.selector().name());
      }
      case TK_APPLY: {
        auto apply = Apply(tree);
        return emitApplyExpr(apply, n_binders);
      } break;
      default:
        return std::make_shared<SimpleValue>(emitSimpleExpr(tree, type_hint));
    }
  }

  Value* emitUnaryOp(const TreeRef& tree, const std::string &magicMethod, const c10::Symbol &opSymbol) {
    const auto& inputs = tree->trees();
    auto named_values = getNamedValues(inputs, /*maybe_unpack=*/false);
    auto val =
        asSimple(makeMagic(
                     magicMethod,
                     std::make_shared<BuiltinFunction>(opSymbol, at::nullopt))
                     ->call(tree->range(), method, named_values, {}, 0));

    // if we emitted the unary op and not some other overloaded function,
    // then try to constantfold
    if (val->node()->kind() != opSymbol) {
      return val;
    }
    auto maybe_constant_input = toIValue(val->node()->input());
    if (!maybe_constant_input) {
      return val;
    }
    auto op = getOperation(val->node());
    Stack stack;
    stack.push_back(*maybe_constant_input);
    op(stack);
    AT_ASSERT(stack.size() == 1);
    return graph->insertConstant(stack[0], tree->range());
  }

  std::shared_ptr<SugaredValue> emitForkExpr(
      SourceRange loc,
      const std::shared_ptr<SugaredValue>& forked,
      at::ArrayRef<NamedValue> inputs,
      at::ArrayRef<NamedValue> attributes) {
    auto g = method.graph();
    Node* fork_node;
    TypePtr out_type;

    fork_node = g->insertNode(method.graph()->create(prim::forkClosure, 1))
                    ->setSourceRange(loc);

    // We create a fork by emitting a closure and setting the closure output
    // into the fork input. If a closure doesn't already exist, we create one.
    {
      WithInsertPoint insert(fork_node);
      if (ClosureValue* sv = dynamic_cast<ClosureValue*>(forked.get())) {
        Value* closure_output = sv->asValue(loc, method);
        Block* closure_block = closure_output->node()->blocks().at(0);
        TORCH_INTERNAL_ASSERT(closure_block->outputs().size() == 1);
        out_type = closure_block->outputs().at(0)->type();
        fork_node->addInput(closure_output);
      } else {
        auto emit_closure_body = [&](Block* closure_block) {
          auto fn_sugared_output =
              forked->call(loc, method, inputs, attributes, 1);
          auto fn_simple_output = fn_sugared_output->asValue(loc, method);
          closure_block->registerOutput(fn_simple_output);
          out_type = fn_simple_output->type();
        };
        auto closure_value = emitClosure(emit_closure_body);
        fork_node->addInput(closure_value->asValue(loc, method));
      }
    }
    Value* node_output =
        fork_node->output()->setType(FutureType::create(out_type));
    return std::make_shared<SimpleValue>(node_output);
  }

  Value* emitSimpleExpr(
      const TreeRef& tree,
      const TypePtr& type_hint = nullptr) {
    switch (tree->kind()) {
      case TK_FLOOR_DIV:
      case '@': {
        const auto& inputs = tree->trees();
        auto kind = getNodeKind(tree->kind(), inputs.size());
        auto named_values = getNamedValues(inputs, /*maybe_unpack=*/false);
        return emitBuiltinCall(
            tree->range(),
            *method.graph(),
            kind,
            c10::nullopt,
            named_values,
            {},
            /*required=*/true);
      }
      case TK_IN:
      case TK_POW:
      case TK_NE:
      case TK_EQ:
      case '<':
      case '>':
      case TK_LE:
      case TK_GE:
      case '*':
      case '/':
      case '+':
      case '-':
      case '%':
      case '&':
      case '|':
      case '^': {
        const auto& inputs = tree->trees();
        auto kind = getNodeKind(tree->kind(), inputs.size());
        auto overload = getOperatorOverload(tree->kind(), inputs.size());
        auto named_values = getNamedValues(inputs, /*maybe_unpack=*/false);

        if (tree->kind() == TK_IN) {
          // For `in` the arguments are in reverse order (the object being
          // checked is second)
          std::iter_swap(named_values.begin() + 0, named_values.begin() + 1);
        }

        return asSimple(
            makeMagic(
                overload, std::make_shared<BuiltinFunction>(kind, at::nullopt))
                ->call(tree->range(), method, named_values, {}, 0));
      }
      case TK_IS:
      case TK_ISNOT:
      case TK_AND:
      case TK_OR:
      case TK_NOT: {
        return emitCondExpr(Expr(tree)).value();
      }
      case TK_UNARY_MINUS: {
        return emitUnaryOp(tree, "__neg__", aten::neg);
      }
      case '~': {
        return emitUnaryOp(tree, "__invert__", aten::bitwise_not);
      }
      case TK_STARRED: {
        throw ErrorReport(tree)
            << "Unexpected starred expansion. File a bug report";
      }
      case TK_CONST: {
        return emitConst(Const(tree));
      } break;
      case TK_TRUE: {
        return graph->insertConstant(true, tree->range());
      } break;
      case TK_FALSE: {
        return graph->insertConstant(false, tree->range());
      } break;
      case TK_NONE: {
        return graph->insertConstant(IValue(), tree->range());
      } break;
      case TK_SUBSCRIPT: {
        return emitSubscript(Subscript(tree));
      } break;
      case TK_IF_EXPR: {
        return emitTernaryIf(TernaryIf(tree));
      } break;
      case TK_STRINGLITERAL: {
        return emitStringLiteral(StringLiteral(tree));
      } break;
      case TK_LIST_LITERAL: {
        auto ll = ListLiteral(tree);
        auto values = getValues(ll.inputs(), /*maybe_unpack=*/true);

        // determine the element type of the list
        // if we have a type hint of List[T], use T
        // if the list is non-empty use type_of(list[0])
        // otherwise assume it is List[Tensor]
        TypePtr elem_type = TensorType::get();
        if (type_hint && type_hint->kind() == TypeKind::ListType) {
          elem_type = type_hint->expect<ListType>()->getElementType();
        } else if (!values.empty()) {
          elem_type = values.at(0)->type();
        }

        // Tensors are special because they have dymnamic properties. So any
        // list containing tensors should be typed with the unified typeof all
        // the elements.
        if (elem_type->isSubtypeOf(TensorType::get())) {
          for (const auto& value : values) {
            elem_type = unifyTypes(elem_type, value->type()).value();
          }
        }
        for (auto v : values) {
          std::stringstream ss;
          if (!v->type()->isSubtypeOfExt(elem_type, &ss)) {
            throw ErrorReport(tree)
                << "Lists must contain only a single type, expected: "
                << elem_type->python_str() << " but found "
                << v->type()->python_str() << " instead.\n"
                << ss.str();
          }
        }
        Value* result =
            graph->insertNode(graph->createList(elem_type, values))->output();
        return result;
      } break;
      case TK_TUPLE_LITERAL: {
        auto ll = TupleLiteral(tree);
        auto values = getValues(ll.inputs(), /*maybe_unpack=*/true);
        return graph->insertNode(graph->createTuple(values))->output();
      } break;
      case TK_DICT_LITERAL: {
        auto dl = DictLiteral(tree);
        auto key_trees = dl.key_inputs().tree()->trees();
        auto value_trees = dl.value_inputs().tree()->trees();
        AT_ASSERT(key_trees.size() == value_trees.size());
        std::vector<Value*> keys, values;
        for (size_t i = 0; i < key_trees.size(); ++i) {
          keys.push_back(emitExpr(Expr(key_trees[i])));
          values.push_back(emitExpr(Expr(value_trees[i])));
        }

        TypePtr key_type = nullptr;
        TypePtr value_type = nullptr;

        if (type_hint && type_hint->kind() == TypeKind::DictType) {
          auto dict_type = type_hint->expect<DictType>();
          key_type = dict_type->getKeyType();
          value_type = dict_type->getValueType();
        } else if (!keys.empty()) {
          key_type = keys.at(0)->type();
          value_type = values.at(0)->type();
        } else {
          key_type = StringType::get();
          value_type = TensorType::get();
        }
        AT_ASSERT(key_type != nullptr && value_type != nullptr);

        return graph
            ->insertNode(graph->createDict(key_type, value_type, keys, values))
            ->output();
      } break;
      case TK_LIST_COMP: {
        auto lc = ListComp(tree);
        return emitListComprehension(lc);
      } break;
      default:
        throw ErrorReport(tree) << "Cannot emit expr for: " << tree;
    }
  }

  Value* emitConst(const Const& c) {
    if (c.isFloatingPoint())
      return materializeConstant(
          c.asFloatingPoint(), *graph, c.range(), fp_constants);
    else
      return materializeConstant(
          c.asIntegral(), *graph, c.range(), integral_constants);
  }

  Value* emitStringLiteral(const StringLiteral& c) {
    return insertConstant(*graph, c.text(), c.range());
  }

  // Desugars select indexing: tensor[i] -> tensor.select(dim, i)
  Value* emitSelect(
      const SourceRange& loc,
      Value* input,
      Value* dim,
      Value* index) {
    return emitBuiltinCall(
        loc, *graph, aten::select, c10::nullopt, {input, dim, index}, {}, true);
  }

  // Desugars slice indexing: tensor[begin:end] -> tensor.slice(dim, begin, end,
  // 1)
  Value* emitSlice(
      const SourceRange& loc,
      Value* input,
      Value* dim, // Only used for tensor slicing
      const SliceExpr& slice) {
    std::vector<NamedValue> args;
    args.reserve(4);
    args.emplace_back(loc, "self", input);

    // XXX: If list slicing becomes more complicated or stops using
    // aten::slice, we should separate it from this function.
    if (dim) {
      AT_ASSERT(input->type()->isSubtypeOf(TensorType::get()));

      args.emplace_back(dim);
    } else {
      AT_ASSERT(!input->type()->isSubtypeOf(TensorType::get()));
    }

    args.emplace_back(loc, "begin", emitExpr(Expr(slice.startOr(0))));
    const auto has_end = slice.end().present();
    if (has_end) {
      args.emplace_back(loc, "end", emitExpr(Expr(slice.end().get())));
    }
    if (input->type()->cast<TupleType>()) {
      auto has_step = slice.step().present();
      if (has_step) {
        // TODO: add support for slicing tuples with a step
        throw ErrorReport(loc)
            << "Unsupported operation: slicing tuples with a step isn't supported";
      }

      if (has_end) {
        return emitTupleSlice(loc, args[0], args[1], /*end*/ args[2]);
      } else {
        return emitTupleSlice(loc, args[0], args[1], c10::nullopt);
      }
    }

    auto step = emitExpr(Expr(slice.stepOr(1)));
    NamedValue step_nv = NamedValue(loc, "step", step);
    return emitBuiltinCall(
        loc, *graph, aten::slice, c10::nullopt, args, {step_nv}, true);
  }

  Value* emitUnsqueeze(const SourceRange& loc, Value* input, Value* dim_val) {
    return emitBuiltinCall(
        loc, *graph, aten::unsqueeze, c10::nullopt, {input, dim_val}, {}, true);
  }

  Value* emitIndex(
      const SourceRange& loc,
      Value* input,
      at::ArrayRef<Value*> indices) {
    // NB: the index of aten::index should be a type of List[Optional[Tensor]],
    // this is to support the case like t[:, :, 1] where : here indicates a
    // None/undefined tensor(optional tensor)
    auto* index =
        graph->insertNode(graph->createList(OptionalType::ofTensor(), indices))
            ->output();
    return emitBuiltinCall(
        loc, *graph, aten::index, c10::nullopt, {input, index}, {}, true);
  }

  // Emits multidimensional slicing with int and slice indices.
  // Returns:
  // - Value*: the input after it has been indexed by int and slice indices.
  // - vector<Value*>: A list of tensor Value* indices that have not been
  // applied yet.
  //   Should be NULL at indices where sliceable (post-slicing) isn't indexed by
  //   a tensor.
  std::pair<Value*, std::vector<Value*>> emitIntAndSliceIndexing(
      const SourceRange& loc,
      Value* sliceable,
      const List<Expr>& subscript_exprs) {
    // Overall, to handle indexing (other than Tensors), we need to handle a
    // couple different things. For example, for x[1:3, None, 4], each of these
    // different index types (slice, None, and integer) result in different
    // number of dimensions. Slicing doesn't change the number of dimensions,
    // None adds a dimension, and integer removes a dimension. As these indexing
    // operations are applied left to right, the actual index that it's being
    // applied to depends on the previous operations. Ellipses indexing throws
    // another wrinkle. Ellipses selects any remaining unspecified dimensions.
    // Thus, for indexes following an ellipses, the actual index an indexing
    // operation is being applied to depends on the operations to the right.
    // Thus, we do two passes, one from left to right up until the ellipses, and
    // one from right to left.

    std::vector<Value*> tensor_indices;

    auto insert_value_for_dim = [&](int64_t dim) {
      return graph->insertConstant(dim, loc);
    };
    std::vector<int64_t> dims(subscript_exprs.size());
    std::vector<c10::optional<Value*>> exprs(
        subscript_exprs.size(), c10::nullopt);

    auto handle_indexing = [&](const Expr& subscript_expr,
                               int expr_idx,
                               int64_t dim,
                               bool is_reverse = false) {
      dims[expr_idx] = dim;
      if (subscript_expr.kind() == TK_SLICE_EXPR) {
        if (is_reverse) {
          return dim - 1;
        } else {
          return dim + 1;
        }
      }
      TypePtr type_hint = OptionalType::ofTensor();
      if (subscript_expr.kind() == TK_NONE) {
        type_hint = NoneType::get();
      }
      auto index = emitExpr(subscript_expr, type_hint);
      exprs[expr_idx] = index;
      if (index->type()->isSubtypeOf(NoneType::get())) {
        if (is_reverse) {
          return dim;
        } else {
          return dim + 1;
        }
      } else if (index->type() == IntType::get()) {
        if (is_reverse) {
          return dim - 1;
        } else {
          return dim;
        }
      } else if (index->type()->isSubtypeOf(OptionalType::ofTensor())) {
        if (is_reverse) {
          throw ErrorReport(loc)
              << "Ellipses followed by tensor indexing is currently not supported";
        } else {
          return dim + 1;
        }
      } else {
        throw ErrorReport(loc)
            << "Unsupported operation: indexing tensor with unsupported index type '"
            << index->type()->python_str()
            << "'. Only ints, slices, and tensors are supported";
      }
    };

    size_t idx = 0;
    int64_t dim = 0;
    for (; idx < subscript_exprs.size(); idx++) {
      auto subscript_expr = subscript_exprs[idx];
      if (subscript_expr.kind() == TK_DOTS) {
        break;
      }
      dim = handle_indexing(subscript_expr, idx, dim, /*is_reverse=*/false);
    }
    int64_t rdim = -1;
    for (size_t rev_idx = subscript_exprs.size() - 1; rev_idx > idx;
         rev_idx--) {
      auto subscript_expr = subscript_exprs[rev_idx];
      if (subscript_expr.kind() == TK_DOTS) {
        throw ErrorReport(loc)
            << "An index can only have a single ellipsis ('...')";
      }
      rdim =
          handle_indexing(subscript_expr, rev_idx, rdim, /*is_reverse=*/true);
    }
    for (size_t i = 0; i < exprs.size(); i++) {
      if (!exprs[i].has_value()) {
        if (subscript_exprs[i].kind() == TK_SLICE_EXPR) {
          sliceable = emitSlice(
              loc,
              sliceable,
              insert_value_for_dim(dims[i]),
              SliceExpr(subscript_exprs[i]));
        }
        continue;
      }
      auto expr = exprs[i].value();
      if (expr->type()->isSubtypeOf(NoneType::get())) {
        sliceable =
            emitUnsqueeze(loc, sliceable, insert_value_for_dim(dims[i]));
      } else if (expr->type() == IntType::get()) {
        sliceable =
            emitSelect(loc, sliceable, insert_value_for_dim(dims[i]), expr);
      } else if (expr->type()->isSubtypeOf(OptionalType::ofTensor())) {
        tensor_indices.resize(dims[i] + 1);
        tensor_indices[dims[i]] = expr;
      } else {
        TORCH_INTERNAL_ASSERT(
            "Trying to process index type that we don't support.");
      }
    }
    // at::index takes in a List[Optional[Tensor]] where some dims can be None.
    // create None node with optional tensor output type and pass to at::index.
    for (auto& index : tensor_indices) {
      if (index == nullptr) {
        index = graph->insertNode(graph->createNone())->output();
      }
    }
    return std::make_pair(sliceable, tensor_indices);
  }

  // Desugars multidim slicing into slice/select/index/unsqueeze calls.
  //
  // XXX: Errors in user code are not elegantly reported.
  // Let's say someone were to do the following:
  //   @torch.jit.script
  //   def fn(x):
  //       return x[0, 1]
  //   fn(torch.randn(5))
  // Because we desugar this into two aten::select ops, the error message
  // complains about aten::select failing rather than there "not being
  // enough dimensions to index".
  //
  // The strategy is to slice and select the tensor for int and slices first
  // in one pass and then apply at::index on the result of the
  // slicing/selecting. Call the tensor after we've applied slice / select the
  // `sliced`. tensor_indices should have the same size as sliced.dim():
  // - tensor_indices[i] = NULL if we should not index `sliced` at dim i
  // - tensor_indices[i] = t if we should index `sliced` at dim i with tensor t.
  Value* emitMultidimSlicing(
      const SourceRange& loc,
      Value* sliceable,
      const List<Expr>& subscript_exprs) {
    if (!sliceable->type()->isSubtypeOf(TensorType::get())) {
      throw ErrorReport(loc)
          << "Unsupported operation: attempted to use multidimensional "
          << "indexing on a non-tensor type";
    }

    std::vector<Value*> tensor_indices;
    std::tie(sliceable, tensor_indices) =
        emitIntAndSliceIndexing(loc, sliceable, subscript_exprs);

    if (tensor_indices.empty()) {
      // XXX: Might need to at::alias this when we support mutability
      return sliceable;
    }

    return emitIndex(loc, sliceable, tensor_indices);
  }

  // Desugars slice syntactic sugar tensor[begin:end] -> tensor.slice(begin,
  // end).
  Value* emitBasicSlice(
      const SourceRange& loc,
      Value* sliceable,
      const List<Expr>& subscript_exprs) {
    AT_ASSERT(subscript_exprs.size() == 1);
    AT_ASSERT(subscript_exprs[0].kind() == TK_SLICE_EXPR);
    auto slice_exp = SliceExpr(subscript_exprs[0]);
    Value* maybe_dim = nullptr;
    if (sliceable->type()->isSubtypeOf(TensorType::get())) {
      // If the sliceable object is a tensor, specify a default dimension
      maybe_dim = graph->insertConstant(0, loc);
    }
    return emitSlice(loc, sliceable, maybe_dim, slice_exp);
  }

  int64_t getAdjTupleIndex(
      const SourceRange& loc,
      const TupleTypePtr& tuple_type,
      int64_t input_index,
      bool allow_out_of_bounds) {
    // set index to be positive to simplify logic in runtime
    int64_t adj_index = input_index;
    int64_t tuple_len = tuple_type->elements().size();
    if (input_index < 0) {
      adj_index = tuple_len + input_index;
    }
    if (!allow_out_of_bounds && (adj_index >= tuple_len || adj_index < 0)) {
      throw ErrorReport(loc) << "Tuple index out of range. Tuple is length "
                             << tuple_len << " and index is " << input_index;
    }
    return adj_index;
  }

  // When a list is marked const in a module, it gets converted to a tuple.
  // The result is indexing into a Tuple which contains only one type
  // is quite common. since indexing will likely be done in a for loop,
  // we do not want to invoke the overhead of converting the tuple to a list
  // each iter.
  Value* emitTupleIndex(
      const SourceRange& loc,
      Value* tuple_val,
      Value* idx_val) {
    auto tuple_typ = tuple_val->type()->cast<TupleType>();
    auto elems = tuple_typ->elements();
    TypePtr output_type;
    if (idx_val->type() != IntType::get()) {
      throw ErrorReport(loc) << "tuple index must be an integer";
    }
    auto idx = toIValue(idx_val);
    if (!idx) {
      if (elems.size() == 0 ||
          !convertibleToList(tuple_typ, ListType::create(elems[0]))) {
        throw ErrorReport(loc)
            << "Cannot index into a " << tuple_typ->python_str()
            << " with a non-integer literal because we cannot resolve the output type";
      }
      output_type = elems[0];
    } else {
      auto adj_index = getAdjTupleIndex(
          loc, tuple_typ, idx->toInt(), /*allow_out_of_bounds*/ false);
      output_type = elems[adj_index];
    }
    return graph
        ->insertNode(graph->createTupleIndex(tuple_val, idx_val, output_type))
        ->output();
  }

  int64_t getSliceInd(Value* idx_val, const SourceRange& loc) {
    auto ivalue = toIValue(idx_val);
    if (ivalue && ivalue->isInt()) {
      return ivalue->to<int64_t>();
    } else {
      throw ErrorReport(loc) << "tuple slice indices must be integer constants";
    }
  }

  Value* emitTupleSlice(
      const SourceRange& loc,
      const NamedValue& tuple_val,
      const NamedValue& beg_val,
      const at::optional<NamedValue>& end_val) {
    auto tuple_type = tuple_val.value(*graph)->type()->expect<TupleType>();
    int64_t beg = getAdjTupleIndex(
        loc,
        tuple_type,
        getSliceInd(beg_val.value(*graph), loc),
        /*allow_out_of_bounds*/ true);
    int64_t end;
    int64_t tuple_len = tuple_type->elements().size();
    if (end_val) {
      end = getAdjTupleIndex(
          loc, tuple_type, getSliceInd(end_val->value(*graph), loc), true);
    } else {
      end = tuple_len;
    }
    // slicing does not throw out of bounds errors
    end = std::min(std::max((int64_t)0, end), tuple_len);
    beg = std::min(std::max((int64_t)0, beg), tuple_len);

    return graph
        ->insertNode(graph->createTupleSlice(tuple_val.value(*graph), beg, end))
        ->output();
  }

  Value* emitSubscript(const Subscript& subscript) {
    const SugaredValuePtr sv = emitSugaredExpr(subscript.value(), 1);
    const List<Expr>& subscript_exprs = subscript.subscript_exprs();
    const SourceRange& range = subscript.range();
    const SourceRange& val_range = subscript.value().range();
    if (subscript_exprs.size() != 1) {
      return emitMultidimSlicing(
          range, sv->asValue(val_range, method), subscript_exprs);
    }
    if (subscript_exprs[0].kind() == TK_SLICE_EXPR) {
      return emitBasicSlice(
          range, sv->asValue(val_range, method), subscript_exprs);
    } else {
      // Desugars gather syntactic sugar foo[i]
      Value* idx = emitExpr(subscript_exprs[0]);
      Value* val = sv->asValue(val_range, method);
      AT_ASSERT(subscript_exprs.size() == 1);

      if (val->type()->cast<TupleType>()) {
        return emitTupleIndex(range, sv->asValue(val_range, method), idx);
      } else if (val->type()->isSubtypeOf(TensorType::get())) {
        return emitMultidimSlicing(range, val, subscript_exprs);
      } else {
        return sv->getitem(range, method, idx);
      }
    }
  }
};

struct FunctionResolver : public Resolver {
  explicit FunctionResolver(
      const Resolver* otherResolver,
      const std::unordered_map<std::string, Function*>& functionTable)
      : otherResolver_(otherResolver), functionTable_(functionTable) {}

  std::shared_ptr<SugaredValue> resolveValue(
      const std::string& name,
      Function& m,
      const SourceRange& loc) const override {
    auto it = functionTable_.find(name);
    if (it != functionTable_.end()) {
      return std::make_shared<FunctionValue>(it->second);
    }
    return otherResolver_->resolveValue(name, m, loc);
  }

  TypePtr resolveType(const std::string& name, const SourceRange& loc)
      const override {
    return otherResolver_->resolveType(name, loc);
  }

 private:
  const Resolver* otherResolver_;
  const std::unordered_map<std::string, Function*>& functionTable_;
};

CompilationUnit::CompilationUnit(const std::string& source)
    : CompilationUnit() {
  // calles the define with native resolver to generate the graph for functions
  define(c10::nullopt, source, nativeResolver(), nullptr);
}

c10::QualifiedName CompilationUnit::mangle(
    const c10::QualifiedName& name) const {
  static const std::string manglePrefix = "___torch_mangle_";
  std::vector<std::string> atoms = name.atoms();

  // Search for an already-existing mangle namespace.
  // If the name is already mangled, just bump the integer.
  for (auto& atom : atoms) {
    auto pos = atom.find(manglePrefix);
    if (pos != std::string::npos) {
      std::string newAtom;
      newAtom.reserve(atom.size());
      // Append the part of the name up to the end of the prefix
      newAtom.append(atom, 0, pos);
      newAtom.append(std::to_string(mangleIndex_++));
      atom = newAtom;
      return QualifiedName(atoms);
    }
  }

  // Otherwise add a mangle namespace right before the basename
  TORCH_INTERNAL_ASSERT(!atoms.empty());
  atoms.insert(atoms.end() - 1, manglePrefix + std::to_string(mangleIndex_++));
  return QualifiedName(atoms);
}

std::unique_ptr<Function> CompilationUnit::define(
    const c10::optional<QualifiedName>& prefix,
    const Def& def,
    const ResolverPtr& resolver,
    const Self* self,
    const std::unordered_map<std::string, Function*>& function_table,
    bool shouldMangle) const {
  TORCH_INTERNAL_ASSERT(resolver);
  auto _resolver = resolver;
  if (!self) {
    // if self is defined, then these are methods and do not go into the
    // global namespace otherwise, they get defined together so we add them to
    // the function table so the methods can see each other
    _resolver =
        std::make_shared<FunctionResolver>(resolver.get(), function_table);
  }
  auto creator = [def, _resolver, self](Function& method) {
    // Store the function name so that it can be referenced if there is an error
    // while compiling this function
    ErrorReport::CallStack call(
        self ? method.qualname().qualifiedName() : method.qualname().name());
    to_ir(def, _resolver, self, method);
  };
  auto name = prefix ? QualifiedName(*prefix, def.name().name())
                     : QualifiedName(def.name().name());
  if (shouldMangle) {
    // If `shouldMangle` is set, we should generate a unique name for this
    // function if there is already an existing one.
    if (auto fn = find_function(name)) {
      name = mangle(name);
    }
  }
  auto fn = torch::make_unique<Function>(
      std::move(name), std::make_shared<Graph>(), creator);
  if (self) {
    // Register this as a method on `self`'s type
    self->getClassType()->addMethod(fn.get());
  }
  return fn;
}

std::vector<Function*> CompilationUnit::define(
    const c10::optional<QualifiedName>& prefix,
    const std::vector<Def>& definitions,
    const std::vector<ResolverPtr>& resolvers,
    const Self* self,
    bool shouldMangle) {
  TORCH_INTERNAL_ASSERT(definitions.size() == resolvers.size());
  std::vector<Function*> functions;
  std::unordered_map<std::string, Function*> function_table;

  for (size_t i = 0; i < definitions.size(); i++) {
    auto fn = define(
        prefix,
        definitions[i],
        resolvers[i],
        self,
        function_table,
        shouldMangle);
    const auto& name = fn->name();
    function_table[name] = fn.get();
    functions.push_back(fn.get());
    register_function(std::move(fn));
  }

  // We need to compile `__init__` first, since it can determine what attributes
  // are available to other methods. So reorder the definitions accordingly.
  for (size_t i = 0; i < definitions.size(); i++) {
    const auto& def = definitions[i];
    if (def.name().name() == "__init__") {
      functions[i]->ensure_defined();
    }
  }

  for (Function* function : functions) {
    function->ensure_defined();
  }
  return functions;
}

std::vector<Function*> CompilationUnit::define(
    const c10::optional<QualifiedName>& prefix,
    const std::string& source,
    const ResolverPtr& resolver,
    const Self* self) {
  Parser p(std::make_shared<Source>(source, "<string>", 1));
  std::vector<Def> definitions;
  std::vector<ResolverPtr> resolvers;
  while (p.lexer().cur().kind != TK_EOF) {
    auto def = Def(p.parseFunction(/*is_method=*/bool(self)));
    definitions.push_back(def);
    resolvers.push_back(resolver);
  }
  return define(prefix, definitions, resolvers, self);
}

void runCleanupPasses(std::shared_ptr<Graph>& to_clean, bool convert_ssa) {
  // the graph including closures is converted to ssa in the first pass,
  // so subsequent cleanups do not need reconvert it
  if (convert_ssa) {
    ConvertToSSA(to_clean);
    // convert loops with an iter and body condition specified to
    // python-recognize while loops. we do this so they can be exported,
    // and run the pass early to avoid jitter. Like conversion to SSA,
    // it only needs to run once.
    CanonicalizeModifiedLoops(to_clean);
  }
  // NB ORDERING: SSA conversion has to occur before
  // lifting of closures and forks, this way closures are converted
  // to SSA while part of their original graph, and closures are ready to
  // be inlined into forked closures
  liftClosures(to_clean);
  inlineForkedClosures(to_clean);
  if (script::getInlineEverythingMode()) {
    Inline(*to_clean);
  }
  // remove any uses of tuples that we inserted that are not needed
  LowerSimpleTuples(to_clean);
  ConstantPooling(to_clean);
  // For jitter
  CanonicalizeOutputs(to_clean);
}

// we consider _N where N is a number, to be a non-meaningful name
// and do not record it as a unique name. This allows python printing to
// be able to export and import more consistently named graphs
bool meaningfulName(const std::string& name) {
  if (name.size() == 0)
    return false;
  if (name[0] == '$')
    return false;
  if (name[0] != '_')
    return true;
  for (size_t i = 1; i < name.size(); ++i) {
    if (!isdigit(name[i]))
      return true;
  }
  return false;
}

void lambdaLiftFork(Node* fork_node) {
  // Fork a new graph from its orignal owning graph
  auto forked_graph = std::make_shared<Graph>();
  auto body_block = fork_node->blocks()[0];

  // Make sure we capture everything in the new graph.
  // The uncaptured values will be added to the fork signature.
  std::unordered_map<Value*, Value*> uncaptures_map;
  auto env = [&](Value* v) -> Value* {
    if (!uncaptures_map.count(v)) {
      // Capture values for both graphs
      uncaptures_map[v] = forked_graph->addInput()->copyMetadata(v);
      fork_node->addInput(v);
    }
    return uncaptures_map[v];
  };
  forked_graph->block()->cloneFrom(body_block, env);

  // Separate the subgraph and clean up the orignal one
  fork_node->g_(attr::Subgraph, forked_graph);
  fork_node->eraseBlock(0);
}

void CompilationUnit::define_interface(
    const c10::QualifiedName& qualifiedName,
    const ClassDef& classDef,
    ResolverPtr rcb) {
  ScriptTypeParser typeParser(rcb);
  InterfaceTypePtr iface =
      InterfaceType::create(c10::QualifiedName(qualifiedName));
  for (const Stmt& stmt : classDef.body()) {
    if (stmt.kind() != TK_DEF) {
      throw ErrorReport(stmt)
          << "interface declartions can only contain method definitions";
    }
    auto method_def = Def(stmt);
    if (!method_def.decl().return_type().present()) {
      throw ErrorReport(method_def)
          << "interface declarations must have a return type annotated.";
    }
    FunctionSchema schema =
        typeParser.parseSchemaFromDef(method_def, /* skip_self*/ true);
    // need to add self as the first because we skipped it
    std::vector<Argument> arguments;
    arguments.emplace_back(
        Argument(method_def.decl().params()[0].ident().name(), iface));
    arguments.insert(
        arguments.end(), schema.arguments().begin(), schema.arguments().end());
    iface->addMethod(schema.cloneWithArguments(std::move(arguments)));
    if (method_def.statements().size() != 1 ||
        method_def.statements()[0].kind() != TK_PASS) {
      throw ErrorReport(method_def.range())
          << "interfaces declarations should only contain a single 'pass' statement.";
    }
  }
  this->register_type(iface);
}

} // namespace script
} // namespace jit
} // namespace torch<|MERGE_RESOLUTION|>--- conflicted
+++ resolved
@@ -45,11 +45,6 @@
   TypePtr type() const {
     return type_;
   }
-  TypePtr typeArg() const {
-    TORCH_INTERNAL_ASSERT(kind() == RefinementKind::IS_INSTANCE);
-    return type_arg_;
-  }
-
  private:
   std::string identifier_;
   TypePtr type_;
@@ -1136,31 +1131,9 @@
   // Insert subtyping refinements
   void insertRefinements(const SourceRange& loc, const RefinementSet& ref) {
     for (const Refinement& r : ref.activeRefinements()) {
-<<<<<<< HEAD
-      switch (r.kind()) {
-        case RefinementKind::OPTIONAL_NONE: {
-          Value* none = graph->insertConstant(IValue(), loc);
-          environment_stack->setVar(loc, r.identifier(), none);
-        } break;
-        case RefinementKind::OPTIONAL_PRESENT: {
-          Value* v = environment_stack->getVar(r.identifier(), loc);
-          if (auto ot = v->type()->cast<OptionalType>()) {
-            Node* cast = graph->insertNode(
-                graph->createUncheckedCast(v, ot->getElementType()));
-            environment_stack->setVar(loc, r.identifier(), cast->output());
-          }
-        } break;
-        case RefinementKind::IS_INSTANCE:
-          Value* v = environment_stack->getVar(r.identifier(), loc);
-          Node* cast =
-              graph->insertNode(graph->createUncheckedCast(v, r.typeArg()));
-          environment_stack->setVar(loc, r.identifier(), cast->output());
-      }
-=======
       Value* v = environment_stack->getVar(r.identifier(), loc);
-      Value* output = graph->insert(prim::unchecked_unwrap_optional, {v});
-      environment_stack->setVar(loc, r.identifier(), output);
->>>>>>> 09fc0b86
+      Value* new_v = graph->insertUncheckedCast(v, r.type());
+      environment_stack->setVar(loc, r.identifier(), new_v);
     }
   }
 
@@ -2401,8 +2374,12 @@
         checkApplyNumInputs(apply, 2);
         TypePtr type = typeParser_.parseTypeFromExpr(apply.inputs()[0]);
         Value* v = emitExpr(apply.inputs()[1]);
-        Node* n = graph->insertNode(graph->createUncheckedCast(v, type));
-        return std::make_shared<SimpleValue>(n->output());
+        // avoid generating nested unchecked_casts because they are already
+        // inserted during serialization
+        if (v->node()->kind() != prim::unchecked_cast || *v->type() != *type) {
+          v = graph->insertUncheckedCast(v, type);
+        }
+        return std::make_shared<SimpleValue>(v);
       } break;
       case prim::GetAttr: {
         checkApplyNumInputs(apply, 2);
