#include <ATen/ATen.h>
#include <ATen/LegacyTHFunctionsCUDA.h>
#include <ATen/NamedTensorUtils.h>
#include <ATen/cuda/CUDABlas.h>
#include <ATen/Dispatch.h>
#include <ATen/native/TensorIterator.h>
#include <ATen/native/LinearAlgebra.h>
#include <ATen/native/DispatchStub.h>
#include <ATen/native/cuda/Loops.cuh>
#include <ATen/native/cuda/Reduce.cuh>
#include <ATen/native/SharedReduceOps.h>
#include <ATen/native/ReduceOps.h>

namespace at { namespace native {

Tensor prepare_matrix_for_cublas(Tensor& tensor, bool& transpose_tensor) {
  Tensor tensor_;
  IntArrayRef tensor_strides = tensor.strides();
  IntArrayRef tensor_sizes = tensor.sizes();

  if ((tensor_strides[0] == 1) && (tensor_strides[1] >= std::max<int64_t>(1, tensor_sizes[0]))) {
    tensor_ = tensor;
    transpose_tensor = false;
  } else if ((tensor_strides[1] == 1) && (tensor_strides[0] >= std::max<int64_t>(1, tensor_sizes[1]))) {
    tensor_ = tensor;
    transpose_tensor = true;
  } else {
    transpose_tensor = true;
    tensor_ = tensor.clone(at::MemoryFormat::Contiguous);
  }

  return tensor_;
}

Tensor prepare_batch_matrix_for_cublas(const Tensor& tensor, bool& transpose_tensor, int64_t& ld_tensor, bool transpose_result, int64_t m, int64_t n) {
  IntArrayRef tensor_strides = tensor.strides();
  Tensor tensor_;
  int fast_dim = transpose_result ? 2 : 1;
  int leading_dim = transpose_result ? 1 : 2;

  if (tensor_strides[fast_dim] == 1 &&
    (tensor_strides[leading_dim] >= std::max<int64_t>(1, m))) {
    transpose_tensor = false;
    tensor_ = tensor;
    ld_tensor = tensor_strides[leading_dim];
  } else if ((tensor_strides[leading_dim] == 1) &&
    (tensor_strides[fast_dim] >= std::max<int64_t>(1, n))) {
    transpose_tensor = true;
    tensor_ = tensor;
    ld_tensor = tensor_strides[fast_dim];
  } else {
    transpose_tensor = !transpose_result;
    // gemm call requires leading dimension and stride parameters to be non-zero
    bool is_stride_non_zero = tensor.stride(1) != 0 && tensor.stride(2) != 0;
    if (tensor.is_contiguous() && is_stride_non_zero) {
      tensor_ = tensor;
    } else {
      tensor_ = tensor.clone(at::MemoryFormat::Contiguous);
    }
    ld_tensor = tensor_.stride(1);
  }

  return tensor_;
}

namespace {

Tensor& addmm_out_cuda_impl(Tensor& result, const Tensor& self, const Tensor& mat1, const Tensor& mat2, const Scalar& beta, const Scalar& alpha) {
  TORCH_CHECK(mat1.dim() == 2 && mat2.dim() == 2, "tensors must be 2-D");

  TensorArg args[]{{result, "out", 0}, {self, "self", 1}, {mat1, "mat1", 2}, {mat2, "mat2", 3}};
  checkAllSameGPU("addmm", args);

  Tensor self_;
  if (&result != &self) {
    std::tie(self_) = expand_size(self, {mat1.size(0), mat2.size(1)}, "addmm");
  } else {
    self_ = self;
  }

  IntArrayRef mat1_sizes = mat1.sizes();
  IntArrayRef mat2_sizes = mat2.sizes();
  IntArrayRef self__sizes = self_.sizes();
  TORCH_CHECK(
      mat1_sizes[1] == mat2_sizes[0],
      "mat1 dim 1 must match mat2 dim 0",
      " mat1 dim1:",
      mat1_sizes[1],
      " mat2 dim0: ",
      mat2_sizes[0]);
  TORCH_CHECK(self__sizes[0] == mat1_sizes[0], "self_ dim 0 must match mat1 dim 0");
  TORCH_CHECK(self__sizes[1] == mat2_sizes[1], "self_ dim 1 must match mat2 dim 1");

  if (&result != &self) {
    at::native::resize_as_(result, self_);
    if (beta.toComplexDouble() != 0.0) {
      at::native::copy_(result, self_);
    }
  }

  TORCH_CHECK(result.dim() == 2 && self_.dim() == 2, "tensors must be 2-D");

  IntArrayRef result_sizes = result.sizes();
  if ((result_sizes[0] == 0) || (result_sizes[1] == 0)) {
    return result;
  }

  bool transpose_result;
  Tensor result_ = prepare_matrix_for_cublas(result, transpose_result);
  bool transpose_mat1;
  bool transpose_mat2;
  Tensor mat1_ = transpose_result ? mat2 : mat1;
  Tensor mat2_ = transpose_result ? mat1 : mat2;
  mat1_ = prepare_matrix_for_cublas(mat1_, transpose_mat1);
  mat2_ = prepare_matrix_for_cublas(mat2_, transpose_mat2);

  if (transpose_result) {
    transpose_mat1 = !transpose_mat1;
    transpose_mat2 = !transpose_mat2;
    mat1_sizes = mat1_.sizes();
    mat2_sizes = mat2_.sizes();
  }

  int64_t m = mat1_sizes[transpose_result ? 1 : 0];
  int64_t k = mat1_sizes[transpose_result ? 0 : 1];
  int64_t n = mat2_sizes[transpose_result ? 0 : 1];
  int64_t mat1_ld = mat1_.stride((transpose_mat1 == transpose_result) ? 1 : 0);
  int64_t mat2_ld = mat2_.stride((transpose_mat2 == transpose_result) ? 1 : 0);
  int64_t result_ld = result_.stride(transpose_result ? 0 : 1);
  at::ScalarType scalar_type = self_.scalar_type();

  if (mat1.numel() == 0) {
    // By definition, when beta==0, values in self should be ignored. nans and infs
    // should not propagate
    if (beta.toComplexDouble() == 0.) {
      return result.zero_();
    }
<<<<<<< HEAD
    return at::native::mul_out(
        self,
        at::native::scalar_tensor(
            beta, at::device(at::kCPU).dtype(self.scalar_type())),
        result);
=======
    // TODO: We could squeeze some perf by calling at::cuda::mul_out here instead, to bypass the dispatcher.
    // That requires some fixing some internal build dependencies though.
    return at::mul_out(result, self, at::native::scalar_tensor(beta, at::device(at::kCPU).dtype(self.scalar_type())));
>>>>>>> f1ea5b63
  }

  AT_DISPATCH_FLOATING_AND_COMPLEX_TYPES_AND2(at::ScalarType::Half, at::ScalarType::BFloat16, scalar_type, "addmm_cuda", [&] {
    scalar_t alpha_val = alpha.to<scalar_t>();
    scalar_t beta_val = beta.to<scalar_t>();
    scalar_t* mat1_ptr = mat1_.data_ptr<scalar_t>();
    scalar_t* mat2_ptr = mat2_.data_ptr<scalar_t>();
    scalar_t* result_ptr = result_.data_ptr<scalar_t>();
    at::cuda::blas::gemm<scalar_t>(
      transpose_mat1 ? 't' : 'n',
      transpose_mat2 ? 't' : 'n',
      m, n, k,
      alpha_val,
      mat1_ptr, mat1_ld,
      mat2_ptr, mat2_ld,
      beta_val,
      result_ptr, result_ld
    );
  });
  if (result.data_ptr() != result_.data_ptr()) {
    result.copy_(result_);
  }
  return result;
}

Tensor& baddbmm_out_cuda_impl(Tensor& result, const Tensor& self, const Tensor& batch1, const Tensor& batch2, const Scalar& beta, const Scalar& alpha) {
  TORCH_CHECK(self.dim() == 3, "self must be a 3D tensor");
  TORCH_CHECK(batch1.dim() == 3, "batch1 must be a 3D tensor");
  TORCH_CHECK(batch2.dim() == 3, "batch2 must be a 3D tensor");

  TensorArg args[]{{result, "out", 0}, {self, "self", 1}, {batch1, "batch1", 2}, {batch2, "batch2", 3}};
  checkAllSameGPU("baddbmm", args);

  IntArrayRef batch1_sizes = batch1.sizes();
  IntArrayRef batch2_sizes = batch2.sizes();
  IntArrayRef self_sizes = self.sizes();

  TORCH_CHECK(self_sizes[0] == batch1_sizes[0], "self dim 0 must match batch1 dim 0");
  TORCH_CHECK(self_sizes[0] == batch2_sizes[0], "self dim 0 must match batch2 dim 0");
  TORCH_CHECK(self_sizes[1] == batch1_sizes[1], "self dim 1 must match batch1 dim 1");
  TORCH_CHECK(self_sizes[2] == batch2_sizes[2], "self dim 2 must match batch2 dim 2");
  TORCH_CHECK(batch1_sizes[2] == batch2_sizes[1], "batch1 dim 2 must match batch2 dim 1");

  if (!result.is_same(self)) {
    result.resize_as_(self);
    if (beta.to<c10::complex<double>>() != 0.0) {
      result.copy_(self);
    }
  }

  // handle pathological cases that blas may not like
  if (result.numel() == 0) {
    return result;
  } else if (batch1_sizes[2] == 0) {
    if (beta.to<c10::complex<double>>() == 0.0) {
      return result.zero_();
    } else {
      return result.mul_(beta);
    }
  }

  bool transpose_result = false;
  Tensor result_;
  IntArrayRef result_strides = result.strides();
  IntArrayRef result_sizes = result.sizes();

  if ((result_strides[1] == 1) &&
      ((result_sizes[2] == 1) || (result_strides[2] >= std::max<int64_t>(1, result_sizes[1])))) {
    result_ = result;
  } else if ((result_strides[2] == 1) &&
    (result_sizes[1] == 1 || (result_strides[1] >= std::max<int64_t>(1, result_sizes[2])))) {
    transpose_result = true;
    result_ = result;
  } else {
    result_ = result.transpose(1, 2).clone(at::MemoryFormat::Contiguous);
    result_ = result_.transpose(1, 2);
  }

  int leading_dim = transpose_result ? 1 : 2;

  Tensor batch1_ = transpose_result ? batch2 : batch1;
  Tensor batch2_ = transpose_result ? batch1 : batch2;
  int64_t m = result_sizes[transpose_result ? 2 : 1];
  int64_t n = result_sizes[leading_dim];
  int64_t k = batch1_.size(leading_dim);

  int64_t lda, ldb, ldc;
  bool transpose_batch1, transpose_batch2;
  batch1_ = prepare_batch_matrix_for_cublas(batch1_, transpose_batch1, lda, transpose_result, m, k);
  batch2_ = prepare_batch_matrix_for_cublas(batch2_, transpose_batch2, ldb, transpose_result, k, n);

  ldc = result_.stride(leading_dim);
  int64_t num_batches = result_.size(0);

  AT_DISPATCH_FLOATING_AND_COMPLEX_TYPES_AND2(at::ScalarType::Half, at::ScalarType::BFloat16, self.scalar_type(), "baddbmm_cuda", [&] {
    scalar_t alpha_val = alpha.to<scalar_t>();
    scalar_t beta_val = beta.to<scalar_t>();
    scalar_t* batch1_ptr = batch1_.data_ptr<scalar_t>();
    scalar_t* batch2_ptr = batch2_.data_ptr<scalar_t>();
    scalar_t* result_ptr = result_.data_ptr<scalar_t>();
    at::cuda::blas::bgemm<scalar_t>(
      transpose_batch1 ? 't' : 'n',
      transpose_batch2 ? 't' : 'n',
      m, n, k,
      alpha_val,
      batch1_ptr, lda, batch1_.stride(0),
      batch2_ptr, ldb, batch2_.stride(0),
      beta_val,
      result_ptr, ldc, result_.stride(0),
      num_batches
    );
  });
  if (!result.is_same(result_)) {
    result.copy_(result_);
  }
  return result;
}

} // anonymous namespace

Tensor& mm_out_cuda(const Tensor& self, const Tensor& mat2, Tensor& result) {
  result.resize_({ self.size(0), mat2.size(1) });
  return addmm_out_cuda_impl(result, result, self, mat2, 0, 1);
}

Tensor mm_cuda(const Tensor& self, const Tensor& mat2) {
  Tensor result = at::empty({ self.size(0), mat2.size(1) }, self.options());
  return addmm_out_cuda_impl(result, result, self, mat2, 0, 1);
}

Tensor& addmm_out_cuda(const Tensor &self,
                        const Tensor &mat1, const Tensor &mat2,
                        const Scalar& beta, const Scalar& alpha, Tensor &out) {
  {
    at::NoNamesGuard guard;
    Tensor& result = addmm_out_cuda_impl(out, self, mat1, mat2, beta, alpha);
  }
  at::namedinference::propagate_names_for_addmm(out, mat1, mat2, self);
  return out;
}

Tensor addmm_cuda(const Tensor& self, const Tensor& mat1, const Tensor& mat2,
                  const Scalar& beta, const Scalar& alpha) {
  Tensor out = at::empty({0}, self.options());
  addmm_out_cuda(self, mat1, mat2, beta, alpha, out);
  return out;
}

Tensor& addmm__cuda(Tensor& self, const Tensor& mat1, const Tensor& mat2,
                    const Scalar& beta, const Scalar& alpha) {
  addmm_out_cuda(self, mat1, mat2, beta, alpha, self);
  return self;
}

Tensor& baddbmm_out_cuda(const Tensor& self, const Tensor& batch1, const Tensor& batch2, const Scalar& beta, const Scalar& alpha, Tensor &result) {
  Tensor self_;
  if (&result != &self) {
    std::tie(self_) = expand_size(self, {batch1.size(0), batch1.size(1), batch2.size(2)}, "baddbmm");
  } else {
   self_ = self;
  }
  {
    at::NoNamesGuard guard;
    baddbmm_out_cuda_impl(result, self_, batch1, batch2, beta, alpha);
  }
  namedinference::propagate_names_if_nonempty(
       result,
       namedinference::compute_baddbmm_outnames(result, batch1, batch2, self));
  return result;
}

Tensor baddbmm_cuda(const Tensor& self, const Tensor& batch1, const Tensor& batch2, const Scalar& beta, const Scalar& alpha) {
  Tensor out = at::empty({0}, self.options());
  return baddbmm_out_cuda(self, batch1, batch2, beta, alpha, out);
}

Tensor& baddbmm__cuda(Tensor& self, const Tensor& batch1, const Tensor& batch2, const Scalar& beta, const Scalar& alpha) {
  return baddbmm_out_cuda(self, batch1, batch2, beta, alpha, self);
}

Tensor& bmm_out_cuda(const Tensor& batch1, const Tensor& batch2, Tensor &result) {
  result.resize_({ batch1.size(0), batch1.size(1), batch2.size(2) });
  Scalar beta(0.0);
  Scalar alpha(1.0);
  {
    NoNamesGuard guard;
    baddbmm_out_cuda_impl(result, result, batch1, batch2, beta, alpha);
  }
  namedinference::propagate_names_if_nonempty(
      result,
      namedinference::compute_bmm_outnames(result, batch1, batch2));
  return result;
}

Tensor bmm_cuda(const Tensor& self, const Tensor& mat2) {
  Tensor result = at::empty({0}, self.options());
  return native::bmm_out_cuda(self, mat2, result);
}

namespace {

inline void dot_check(const Tensor& self, const Tensor& other) {
  TORCH_CHECK(
      self.dim() == 1 && other.dim() == 1,
      "1D tensors expected, but got ",
      self.dim(),
      "D and ",
      other.dim(),
      "D tensors");
  TORCH_CHECK(
      self.scalar_type() == other.scalar_type(),
      "dot : expected both vectors to have same dtype, but found ",
      self.scalar_type(),
      " and ",
      other.scalar_type());
  TORCH_CHECK(
      self.numel() == other.numel(),
      "inconsistent tensor size, expected tensor [",
      self.numel(),
      "] and src [",
      other.numel(),
      "] to have the same number of elements, but got ",
      self.numel(),
      " and ",
      other.numel(),
      " elements respectively");
  TORCH_CHECK(
      self.device() == other.device(),
      "expected all tensors to be on the same device. Found: ",
      self.device(),
      ", ",
      other.device());
  TORCH_CHECK(
      (self.numel() <= INT_MAX) && (self.stride(0) <= INT_MAX) &&
          (other.stride(0) <= INT_MAX),
      "dot only supports n, incx, incy with the bound [val] <= %d",
      INT_MAX);
}

} // anonymous namespace

Tensor dot_cuda(const Tensor& self, const Tensor& other) {
  at::NoNamesGuard guard;

  dot_check(self, other);

  const int n = static_cast<int>(self.numel());
  int incx = static_cast<int>(self.stride(0));
  int incy = static_cast<int>(other.stride(0));
  if (n == 1) {
    incx = 1;
    incy = 1;
  }

  return AT_DISPATCH_FLOATING_AND_COMPLEX_TYPES_AND1(ScalarType::Half, self.scalar_type(), "dot", [&] {
    Tensor result = at::empty({}, self.options());

    auto handle = at::cuda::getCurrentCUDABlasHandle();
    at::cuda::blas::PointerModeGuard pointerModeGuard(handle, CUBLAS_POINTER_MODE_DEVICE);
    at::cuda::blas::dot<scalar_t>(
        handle,
        n,
        self.data_ptr<scalar_t>(),
        incx,
        other.data_ptr<scalar_t>(),
        incy,
        result.data_ptr<scalar_t>());

    return result;
  });
}

Tensor vdot_cuda(const Tensor& self, const Tensor& other) {
  if (!self.is_complex()) {
    return dot_cuda(self, other);
  }

  at::NoNamesGuard guard;
  dot_check(self, other);

  const int n = static_cast<int>(self.numel());
  int incx = static_cast<int>(self.stride(0));
  int incy = static_cast<int>(other.stride(0));
  if (n == 1) {
    incx = 1;
    incy = 1;
  }

  return AT_DISPATCH_COMPLEX_TYPES(self.scalar_type(), "vdot", [&] {
    Tensor result = at::empty({}, self.options());

    auto handle = at::cuda::getCurrentCUDABlasHandle();
    at::cuda::blas::PointerModeGuard pointerModeGuard(
        handle, CUBLAS_POINTER_MODE_DEVICE);
    at::cuda::blas::vdot<scalar_t>(
        handle,
        n,
        self.data_ptr<scalar_t>(),
        incx,
        other.data_ptr<scalar_t>(),
        incy,
        result.data_ptr<scalar_t>());

    return result;
  });
}

namespace {

void addr_kernel_cuda(TensorIterator &iter, const Scalar& beta, const Scalar& alpha) {
  if (iter.dtype() == ScalarType::Bool) {
    using scalar_t = bool;
    auto beta_val = beta.to<scalar_t>();
    auto alpha_val = alpha.to<scalar_t>();

    // when beta is false, values in self should be ignored,
    // nans and infs in self should not propagate.
    if (beta_val == false) {
      gpu_kernel(
        iter,
        [=] GPU_LAMBDA (scalar_t self_val,
                        scalar_t vec1_val, scalar_t vec2_val) -> scalar_t {
          return alpha_val && vec1_val && vec2_val;
        }
      );
    } else {
      gpu_kernel(
        iter,
        [=] GPU_LAMBDA (scalar_t self_val,
                        scalar_t vec1_val, scalar_t vec2_val) -> scalar_t {
          return (beta_val && self_val) || (alpha_val && vec1_val && vec2_val);
        }
      );
    }
    return;
  }

  AT_DISPATCH_ALL_TYPES_AND_COMPLEX_AND2(kBFloat16, kHalf,
                                         iter.dtype(), "addr_cuda", [&] {
    auto beta_val = beta.to<scalar_t>();
    auto alpha_val = alpha.to<scalar_t>();

    scalar_t zero_val(0);
    // when beta==0, values in self should be ignored,
    // nans and infs in self should not propagate.
    if (beta_val == zero_val) {
      gpu_kernel(
        iter,
        [=] GPU_LAMBDA (scalar_t self_val,
                        scalar_t vec1_val, scalar_t vec2_val) -> scalar_t {
          return alpha_val * vec1_val * vec2_val;
        }
      );
    } else {
      gpu_kernel(
        iter,
        [=] GPU_LAMBDA (scalar_t self_val,
                        scalar_t vec1_val, scalar_t vec2_val) -> scalar_t {
          return beta_val * self_val + alpha_val * vec1_val * vec2_val;
        }
      );
    }
  });
}

// This reduction accumulates results as the type `acc_t`. By default, when
// `scalar_t` is complex, `acc_t` is the downgraded real number type.
// Otherwise, `acc_t` and `scalar_t` are the same type.
template <typename scalar_t, typename acc_t=typename scalar_value_type<scalar_t>::type, typename out_t=typename scalar_value_type<scalar_t>::type>
void linalg_vector_norm_kernel_cuda_impl(TensorIterator& iter, Scalar ord) {
  double ord_val;
  if (ord.isFloatingPoint()) {
     ord_val = ord.to<double>();
  } else {
     TORCH_CHECK(false, "linalg.vector_norm expects ord to be float");
  }
  if (iter.numel() == 0) {
    iter.output().fill_((ord_val < 0) ? INFINITY : 0);
    return;
  }
  if (ord_val == 0) {
    gpu_reduce_kernel<scalar_t, out_t>(iter, NormZeroOps<scalar_t, acc_t>(), 0);
  } else if (ord_val == 1) {
    gpu_reduce_kernel<scalar_t, out_t>(iter, NormOneOps<scalar_t, acc_t>(), 0);
  } else if (ord_val == 2) {
    gpu_reduce_kernel<scalar_t, out_t>(iter, NormTwoOps<scalar_t, acc_t>(), 0);
  } else if (ord_val == INFINITY) {
    gpu_reduce_kernel<scalar_t, out_t>(iter, AbsMaxOps<scalar_t, acc_t>(), 0);
  } else if (ord_val == -INFINITY) {
    gpu_reduce_kernel<scalar_t, out_t>(iter, AbsMinOps<scalar_t, acc_t>(), std::numeric_limits<acc_t>::infinity());
  } else {
    gpu_reduce_kernel<scalar_t, out_t>(iter, NormOps<scalar_t, acc_t>{ static_cast<acc_t>(ord_val) }, 0);
  }
  // For complex outputs, the above kernels do not touch the imaginary values,
  // so we must zero them out
  if (isComplexType(iter.output().scalar_type())) {
    at::imag(iter.output()).zero_();
  }
}

static void linalg_vector_norm_kernel_cuda(TensorIterator& iter, Scalar ord) {
  if (iter.output().scalar_type() == kHalf) {
    return linalg_vector_norm_kernel_cuda_impl<at::Half, float>(iter, ord);
  } else if (iter.input_dtype() == kHalf && iter.output().scalar_type() == kFloat) {
    // type promotion that does cast and reduction in a single kernel
    return linalg_vector_norm_kernel_cuda_impl<at::Half, float, float>(iter, ord);
  }
  else if(iter.output().scalar_type() == kBFloat16) {
    return linalg_vector_norm_kernel_cuda_impl<at::BFloat16, float>(iter, ord);
  } else if (iter.input_dtype() == kBFloat16 && iter.output().scalar_type() == kFloat) {
    // type promotion that does cast and reduction in a single kernel
    return linalg_vector_norm_kernel_cuda_impl<at::BFloat16, float, float>(iter, ord);
  }
  AT_DISPATCH_FLOATING_AND_COMPLEX_TYPES(iter.input_dtype(), "linalg_vector_norm_cuda", [&] {
    linalg_vector_norm_kernel_cuda_impl<scalar_t>(iter, ord);
  });
}

} // anonymous namespace

REGISTER_DISPATCH(addr_stub, &addr_kernel_cuda);
REGISTER_DISPATCH(linalg_vector_norm_stub, &linalg_vector_norm_kernel_cuda);

}}<|MERGE_RESOLUTION|>--- conflicted
+++ resolved
@@ -135,17 +135,9 @@
     if (beta.toComplexDouble() == 0.) {
       return result.zero_();
     }
-<<<<<<< HEAD
-    return at::native::mul_out(
-        self,
-        at::native::scalar_tensor(
-            beta, at::device(at::kCPU).dtype(self.scalar_type())),
-        result);
-=======
     // TODO: We could squeeze some perf by calling at::cuda::mul_out here instead, to bypass the dispatcher.
     // That requires some fixing some internal build dependencies though.
     return at::mul_out(result, self, at::native::scalar_tensor(beta, at::device(at::kCPU).dtype(self.scalar_type())));
->>>>>>> f1ea5b63
   }
 
   AT_DISPATCH_FLOATING_AND_COMPLEX_TYPES_AND2(at::ScalarType::Half, at::ScalarType::BFloat16, scalar_type, "addmm_cuda", [&] {
