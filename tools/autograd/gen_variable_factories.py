--- conflicted
+++ resolved
@@ -63,20 +63,8 @@
         actuals.append(actual)
     requires_grad = "options.requires_grad()" if has_tensor_options else "false"
     if decl['name'].endswith('_like') and not has_tensor_options:
-<<<<<<< HEAD
-        SUPPORT_MEMORY_FORMAT = [
-            'empty_like', 'full_like',
-            'ones_like', 'rand_like',
-            'zeros_like', 'randint_like',
-            'randn_like']
-        if decl['name'] in SUPPORT_MEMORY_FORMAT:
-            actuals.insert(-1, '{}.options().is_variable(false)'.format(actuals[0]))
-        else:
-            actuals.append('{}.options().is_variable(false)'.format(actuals[0]))
-=======
         # Insert TensorOptions before MemoryFormat
         actuals.insert(-1, '{}.options().is_variable(false)'.format(actuals[0]))
->>>>>>> f63cbf3a
 
     if not disable_autograd:
         pre_record_trace, post_record_trace = format_trace(decl)
